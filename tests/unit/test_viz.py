# Copyright 2022 Xanadu Quantum Technologies Inc.

# Licensed under the Apache License, Version 2.0 (the "License");
# you may not use this file except in compliance with the License.
# You may obtain a copy of the License at

#     http://www.apache.org/licenses/LICENSE-2.0

# Unless required by applicable law or agreed to in writing, software
# distributed under the License is distributed on an "AS IS" BASIS,
# WITHOUT WARRANTIES OR CONDITIONS OF ANY KIND, either express or implied.
# See the License for the specific language governing permissions and
# limitations under the License.
""""Unit tests for functions in the viz module."""

import math
from datetime import datetime

import numpy as np
from numpy.random import default_rng as rng
import pytest
import matplotlib.pyplot as plt


<<<<<<< HEAD
import flamingpy.utils.viz as viz
=======
from flamingpy.utils.viz import to_pi_string, draw_EGraph
from flamingpy.codes.graphs import EGraph
from flamingpy.codes import SurfaceCode
>>>>>>> 1516ff02


def test_to_pi_string():
    """Test for the convenience function to_pi_string."""
    # Test +- sqrt(pi) and sqrt(pi)/2.
    assert viz.to_pi_string(np.sqrt(np.pi)) == "$\\sqrt{\\pi}$"
    assert viz.to_pi_string(-np.sqrt(np.pi)) == "$-\\sqrt{\\pi}$"
    assert viz.to_pi_string(np.sqrt(np.pi) / 2) == "$\\sqrt{\\pi}/2$"
    assert viz.to_pi_string(-np.sqrt(np.pi) / 2) == "$-\\sqrt{\\pi}/2$"

    # Test random odd integer multiples of sqrt(pi)/2, eccept 1 and -1
    odd_int = (2 * rng().integers(2, 25) - 1) * (-1) ** rng().integers(2)
    assert viz.to_pi_string(odd_int * np.sqrt(np.pi) / 2) == "${}\\sqrt{{\\pi}}/2$".format(odd_int)

    #  Test random even multiples of sqrt(pi).
    even_int = odd_int + 1
    assert viz.to_pi_string(even_int * np.sqrt(np.pi)) == "${}\\sqrt{{\\pi}}$".format(even_int)

    # Check everything else converted into a str.
    rand_numb = rng().random()
    rand_d = rng().integers(2, 25)
    if not np.isclose(math.remainder(rand_numb, np.sqrt(np.pi) / 2), 0):
        assert viz.to_pi_string(rand_numb, d=rand_d) == "{:.{}f}".format(rand_numb, rand_d)

    # Test for tex=False
<<<<<<< HEAD
    assert viz.to_pi_string(-np.sqrt(np.pi) / 2, tex=False) == "-\\sqrt{\\pi}/2"
=======
    assert to_pi_string(-np.sqrt(np.pi) / 2, tex=False) == "-\\sqrt{\\pi}/2"


def test_draw_egraph_bell():
    """Test for the draw method of EGraph of Bell state."""
    # Bell state EGraph
    edge = [(0, 0, 0), (0, 0, 1)]
    bell_state = EGraph()
    bell_state.add_edge(*edge, color="MidnightBlue")

    # Test for drawing the EGraph
    _, a = draw_EGraph(bell_state)
    plt.close()

    assert len(a.get_xticks()) == 1
    assert a.get_xlim() == (-1, 1)


@pytest.mark.parametrize("d", (2, 3))
def test_draw_egraph_rhg(d):
    """Test for the draw method of EGraph of RHG lattice."""
    # Bell state EGraph
    RHG = SurfaceCode(d).graph

    # Test for drawing the EGraph
    _, a = draw_EGraph(RHG)
    plt.close()

    n_ticks = 2 * d - 1

    ticks = (a.get_xticks(), a.get_yticks(), a.get_zticks())
    assert [len(tick) for tick in ticks] == [n_ticks] * 3

    actual_lims = (a.get_xlim(), a.get_ylim(), a.get_zlim())
    assert actual_lims == ((0, n_ticks - 1), (1, n_ticks), (1, n_ticks))
>>>>>>> 1516ff02
<|MERGE_RESOLUTION|>--- conflicted
+++ resolved
@@ -22,13 +22,9 @@
 import matplotlib.pyplot as plt
 
 
-<<<<<<< HEAD
 import flamingpy.utils.viz as viz
-=======
-from flamingpy.utils.viz import to_pi_string, draw_EGraph
 from flamingpy.codes.graphs import EGraph
 from flamingpy.codes import SurfaceCode
->>>>>>> 1516ff02
 
 
 def test_to_pi_string():
@@ -54,10 +50,7 @@
         assert viz.to_pi_string(rand_numb, d=rand_d) == "{:.{}f}".format(rand_numb, rand_d)
 
     # Test for tex=False
-<<<<<<< HEAD
     assert viz.to_pi_string(-np.sqrt(np.pi) / 2, tex=False) == "-\\sqrt{\\pi}/2"
-=======
-    assert to_pi_string(-np.sqrt(np.pi) / 2, tex=False) == "-\\sqrt{\\pi}/2"
 
 
 def test_draw_egraph_bell():
@@ -68,7 +61,7 @@
     bell_state.add_edge(*edge, color="MidnightBlue")
 
     # Test for drawing the EGraph
-    _, a = draw_EGraph(bell_state)
+    _, a = viz.draw_EGraph(bell_state)
     plt.close()
 
     assert len(a.get_xticks()) == 1
@@ -82,7 +75,7 @@
     RHG = SurfaceCode(d).graph
 
     # Test for drawing the EGraph
-    _, a = draw_EGraph(RHG)
+    _, a = viz.draw_EGraph(RHG)
     plt.close()
 
     n_ticks = 2 * d - 1
@@ -91,5 +84,4 @@
     assert [len(tick) for tick in ticks] == [n_ticks] * 3
 
     actual_lims = (a.get_xlim(), a.get_ylim(), a.get_zlim())
-    assert actual_lims == ((0, n_ticks - 1), (1, n_ticks), (1, n_ticks))
->>>>>>> 1516ff02
+    assert actual_lims == ((0, n_ticks - 1), (1, n_ticks), (1, n_ticks))