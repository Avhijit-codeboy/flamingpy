--- conflicted
+++ resolved
@@ -1,4 +1,3 @@
-<<<<<<< HEAD
 # Copyright 2022 Xanadu Quantum Technologies Inc.
 
 # Licensed under the Apache License, Version 2.0 (the "License");
@@ -14,7 +13,7 @@
 # limitations under the License.
 """"Unit tests for the Union Find decoder."""
 
-# pylint: disable=too-many-function-args,no-self-use,unsubscriptable-object,consider-using-dict-items,too-few-public-methods,too-many-locals,unused-argument
+# pylint: disable=too-many-function-args,no-self-use,unsubscriptable-object,consider-using-dict-items,too-few-public-methods,too-many-locals,unused-argument,pointless-statement
 
 import itertools as it
 import random
@@ -171,7 +170,6 @@
                 if (edge[0] not in {"low", "high"}) and (edge[1] not in {"low", "high"}):
                     assert support.status[frozenset((edge[0], edge[1]))] == "grown"
 
-    # pylint: disable=pointless-statement
     def test_support_value(self, enc_state_swap_list):
         """Test Support function assignments"""
         CV_decoder(enc_state_swap_list[0])
@@ -555,563 +553,4 @@
         # Constructing the spanning forest
         spanning_forest, parity_dict = obtain_spanning_forest(rx_stabilizer_graph, support)
 
-        assert peeling(spanning_forest, parity_dict) == set([3, 5, 8])
-=======
-# Copyright 2022 Xanadu Quantum Technologies Inc.
-
-# Licensed under the Apache License, Version 2.0 (the "License");
-# you may not use this file except in compliance with the License.
-# You may obtain a copy of the License at
-
-#     http://www.apache.org/licenses/LICENSE-2.0
-
-# Unless required by applicable law or agreed to in writing, software
-# distributed under the License is distributed on an "AS IS" BASIS,
-# WITHOUT WARRANTIES OR CONDITIONS OF ANY KIND, either express or implied.
-# See the License for the specific language governing permissions and
-# limitations under the License.
-""""Unit tests for the Union Find decoder."""
-
-# pylint: disable=too-many-function-args,no-self-use,unsubscriptable-object,consider-using-dict-items,too-few-public-methods,too-many-locals,unused-argument,pointless-statement
-
-import itertools as it
-import random
-
-import networkx as nx
-import numpy as np
-import pytest
-import retworkx as rx
-
-from flamingpy.codes import alternating_polarity, SurfaceCode
-from flamingpy.cv.ops import CVLayer
-from flamingpy.decoders.decoder import assign_weights, CV_decoder
-
-from flamingpy.decoders.unionfind.uf_classes import Node, Root, Support, Boundary
-from flamingpy.codes.graphs.stabilizer_graph import RxStabilizerGraph
-from flamingpy.codes.stabilizer import Stabilizer
-from flamingpy.decoders.unionfind.algos import (
-    initialize_cluster_trees,
-    obtain_spanning_forest,
-    union_find,
-    peeling,
-    union,
-)
-
-
-code_params = it.product(
-    [2, 3, 4], ["primal", "dual"], ["open", "periodic"], [1, 0.1, 0.01], [0, 0.5, 1]
-)  # distance, ec, boundaries, delta, p_swap
-
-
-@pytest.fixture(scope="module", params=code_params)
-def enc_state(request):
-    """An RHGCode object and an encoded CVLayer for use in this module."""
-    distance, ec, boundaries, delta, p_swap = request.param
-    DVRHG = SurfaceCode(distance, ec, boundaries, alternating_polarity, backend="retworkx")
-    RHG_lattice = DVRHG.graph
-    # CV (inner) code/state
-    CVRHG = CVLayer(RHG_lattice, p_swap=p_swap)
-    # Noise model
-    cv_noise = {"noise": "grn", "delta": delta, "sampling_order": "initial"}
-    # Apply noise
-    CVRHG.apply_noise(cv_noise)
-    # Measure syndrome
-    CVRHG.measure_hom("p", DVRHG.all_syndrome_inds)
-    return DVRHG, CVRHG
-
-
-code_params = it.product(
-    [2, 3, 4], ["primal", "dual"], ["open", "periodic"], [1, 0.1, 0.01]
-)  # distance, ec, boundaries, delta, p_swap
-
-
-@pytest.fixture(scope="module", params=code_params)
-def enc_state_swap_list(request):
-    """
-    In this function, lattice is generated based on a list of psqueezed states,
-    which are generated randomly.
-    """
-    distance, ec, boundaries, delta = request.param
-
-    if boundaries == "periodic":
-        psqueezed = random.sample(range(6 * distance**3), random.randint(1, 6 * distance**3))
-    else:
-        # Here:
-        # d(d-1)*(2d-1) [For slice with surface code] +
-        # (2d-1)(2d^2-2d+1) [For the alternate lattice] = 6d^3-9d^2+5d-1
-        num_qubits = (6 * distance**3) - (9 * distance**2) + (5 * distance) - 1
-        psqueezed = random.sample(range(num_qubits), random.randint(1, num_qubits))
-
-    states = {"p": np.array(psqueezed)}
-
-    DVRHG = SurfaceCode(distance, ec, boundaries, alternating_polarity, backend="retworkx")
-    RHG_lattice = DVRHG.graph
-    # CV (inner) code/state
-    CVRHG = CVLayer(RHG_lattice, states=states)
-    # Noise model
-    cv_noise = {"noise": "grn", "delta": delta, "sampling_order": "initial"}
-    # Apply noise
-    CVRHG.apply_noise(cv_noise)
-    # Measure syndrome
-    CVRHG.measure_hom("p", DVRHG.all_syndrome_inds)
-
-    num_psqueezed_neighbor = {}
-    for p in psqueezed:
-        for key in dict(DVRHG.graph[CVRHG.to_points[p]]).keys():
-            if key in set(DVRHG.all_syndrome_coords):
-                num_psqueezed_neighbor[key] = (
-                    num_psqueezed_neighbor[key] + 1 if key in num_psqueezed_neighbor else 1
-                )
-    pswaps = [
-        key for key in num_psqueezed_neighbor if num_psqueezed_neighbor[key] > 1
-    ]  # Modified pswaps to obtain all the qubits nodes that have at least 2 p-squeezed
-    return DVRHG, CVRHG, pswaps
-
-
-class TestUnionFindStructures:
-    """Test the structure of UnionFind members."""
-
-    def test_cluster_tree(self):
-        """Test basic cluster tree structures."""
-
-        # Testing by hand core functionalities
-        r1, r2 = Node(), Node()
-        cluster1, cluster2 = Root(r1), Root(r2)
-        a, b, c, d, e, f = Node(), Node(), Node(), Node(), Node(), Node()
-        cluster1.add_child(a)
-        cluster1.add_child(b)
-        cluster1.add_child(e)
-        b.add_child(c)
-        cluster2.add_child(d)
-
-        assert cluster1.size == 5
-        assert cluster1.parity == 1
-        assert b.children == set([c])
-        assert set(cluster1.node.children) == set([a, b, e])
-        assert c.parity() == 1
-        assert a.find_root() == c.find_root()
-        assert e.find_root() != d.find_root()
-        assert f.find_root() is None
-        assert f.parity() is None
-
-    def test_support(self, enc_state_swap_list):
-        """Test the support table."""
-
-        CV_decoder(enc_state_swap_list[0])
-        assign_weights(enc_state_swap_list[0], "UF")
-
-        for ec in enc_state_swap_list[0].ec:
-            if ec == "primal":
-                stabilizer_graph = enc_state_swap_list[0].primal_stab_graph
-            elif ec == "dual":
-                stabilizer_graph = enc_state_swap_list[0].dual_stab_graph
-            support = Support(stabilizer_graph)
-            half_edges = []
-            for edge in stabilizer_graph.edges():
-                if (edge[0] not in {"low", "high"}) and (edge[1] not in {"low", "high"}):
-                    if stabilizer_graph.edge_data(edge[0], edge[1])["weight"] != -1:
-                        if random.random() > 0.5:
-                            half_edges += [frozenset((edge[0], edge[1]))]
-                            support.grow(frozenset((edge[0], edge[1])))
-            for edge in stabilizer_graph.edges():
-                if (edge[0] not in {"low", "high"}) and (edge[1] not in {"low", "high"}):
-                    if stabilizer_graph.edge_data(edge[0], edge[1])["weight"] == -1:
-                        assert support.status[frozenset((edge[0], edge[1]))] == "grown"
-                    else:
-                        if frozenset((edge[0], edge[1])) in half_edges:
-                            assert support.status[frozenset((edge[0], edge[1]))] == "half-grown"
-                        else:
-                            assert (
-                                support.status[frozenset((edge[0], edge[1]))] == "empty"
-                            )  # empty edges replaced by value 0 as we consider weighted edges
-                    support.grow(frozenset((edge[0], edge[1])))
-                    support.grow(frozenset((edge[0], edge[1])))
-            for edge in stabilizer_graph.edges():
-                if (edge[0] not in {"low", "high"}) and (edge[1] not in {"low", "high"}):
-                    assert support.status[frozenset((edge[0], edge[1]))] == "grown"
-
-    def test_support_value(self, enc_state_swap_list):
-        """Test Support function assignments"""
-        CV_decoder(enc_state_swap_list[0])
-        assign_weights(enc_state_swap_list[0], "UF")
-
-        for ec in enc_state_swap_list[0].ec:
-            if ec == "primal":
-                stabilizer_graph = enc_state_swap_list[0].primal_stab_graph
-            elif ec == "dual":
-                stabilizer_graph = enc_state_swap_list[0].dual_stab_graph
-            support = Support(stabilizer_graph)
-            with pytest.raises(
-                KeyError
-            ):  # Changed Value error to Key error as weights is a dictionary
-                support.status[(0.32, 0.1, 0)]
-
-    def test_boundary(self, enc_state):
-        """Test the initialization of the Boundary class."""
-        CV_decoder(enc_state[0])
-        assign_weights(enc_state[0], "UF")
-        for ec in enc_state[0].ec:
-            if ec == "primal":
-                stabilizer_graph = enc_state[0].primal_stab_graph
-            elif ec == "dual":
-                stabilizer_graph = enc_state[0].dual_stab_graph
-            # index of (0,0,0)
-
-            if ec == "primal":
-                root_tuple = (0, 0, 0)
-            else:
-                root_tuple = (1, 1, 1)
-            root_object = [
-                node
-                for node in stabilizer_graph.nodes()
-                if (
-                    isinstance(node, Stabilizer)
-                    and (tuple((int(node.midpoint()[i] - 1) for i in range(3))) == root_tuple)
-                )
-            ][0]
-            for edge in stabilizer_graph.out_edges(root_object):
-                if (edge[0] not in {"low", "high"}) and (edge[1] not in {"low", "high"}):
-                    stabilizer_graph.edge_data(edge[0], edge[1])["weight"] = -1
-            support_list = Support(stabilizer_graph)
-            root = Node(root_object)
-            cluster = Root(root)
-            bound_set = set()
-            for edge in stabilizer_graph.out_edges(root_object):
-                if isinstance(edge[0], Stabilizer) and isinstance(edge[1], Stabilizer):
-                    for out_edge in stabilizer_graph.out_edges(edge[1]):
-                        if support_list.status[frozenset((out_edge[0], out_edge[1]))] != "grown":
-                            node = Node(edge[1])
-                            cluster.add_child(node)
-                            bound_set.add(node)
-                            break
-        boundary = Boundary(cluster, support_list, stabilizer_graph)
-        assert set(boundary.nodes) == bound_set
-
-
-class TestUnionFindFunctions:
-    """Test function members of UnionFind decoder"""
-
-    def test_union(self):
-        """Test the union of trees."""
-
-        root1, root2, root3 = Node(), Node(), Node()
-        cluster1, cluster2, cluster3 = Root(root1), Root(root2), Root(root3)
-        tree_list = [cluster1, cluster2, cluster3]
-        a, b, c, d = Node(), Node(), Node(), Node()
-        cluster1.add_child(a)
-        cluster1.add_child(b)
-        cluster2.add_child(c)
-        cluster3.add_child(d)
-        root_to_remove = root3.find_root()
-        union(root3.find_root(), a.find_root())
-        tree_list.remove(root_to_remove)
-
-        assert root3.parent == root1
-        assert cluster1 == root1.parent
-        assert d.parent == root3
-
-        root_to_remove = root2.find_root()
-        union(root3.find_root(), root2.find_root())
-        tree_list.remove(root_to_remove)
-
-        assert tree_list[0].size == 7
-        assert tree_list[0].parity == 1
-        assert tree_list[0].node == root1
-        assert union(a.find_root(), d.find_root()) is None
-
-        with pytest.raises(ValueError):
-            Root(5)
-
-    def test_compression(self):
-        """Test path compression."""
-
-        root1, root2 = Node(), Node()
-        cluster1, cluster2 = Root(root1), Root(root2)
-        a, b, c = Node(), Node(), Node()
-        cluster1.add_child(a)
-        a.add_child(b)
-        cluster2.add_child(c)
-        union(b.find_root(), c.find_root())
-        del cluster2
-
-        assert cluster1.size == 5
-        assert root1.children == set([a, b, root2])
-        assert a.children == set()
-        assert b.children == set()
-        assert root2.children == set([c])
-        assert c.children == set()
-        assert c.find_root() == a.find_root()
-        assert cluster1.children == set([a, b, c, root2])
-        assert c.find_root() == cluster1
-
-    def test_initialize_cluster_trees(self, enc_state):
-        """Testing cluster initialization."""
-        CV_decoder(enc_state[0])
-        assign_weights(enc_state[0], "UF")
-        for ec in enc_state[0].ec:
-            if ec == "primal":
-                stabilizer_graph = enc_state[0].primal_stab_graph
-            elif ec == "dual":
-                stabilizer_graph = enc_state[0].dual_stab_graph
-            # Initializing the clusters based on erased edges and non-trivial syndrome
-            _, cluster_trees, _ = initialize_cluster_trees(stabilizer_graph)
-
-            # Generate the erasure graph
-            erasure_graph = rx.PyGraph()
-            stab_to_index = {}
-
-            for edge in stabilizer_graph.edges():
-                if (edge[0] not in {"low", "high"}) and (edge[1] not in {"low", "high"}):
-                    vertices = []
-                    for i in range(2):
-                        if edge[i] in stab_to_index:
-                            vertices.append(stab_to_index[edge[i]])
-                        else:
-                            vertices.append(erasure_graph.add_node(edge[i]))
-                            stab_to_index[edge[i]] = vertices[i]
-                    if stabilizer_graph.edge_data(edge[0], edge[1])["weight"] == -1:
-                        # edge_with_indices[2] is a dictionary containing the qubit
-                        # coordinate corresponding to the edge
-                        erasure_graph.add_edge(vertices[0], vertices[1], None)
-
-            nb_clusters = len(rx.connected_components(erasure_graph))
-
-            assert len(cluster_trees) == nb_clusters
-            assert len(set(cluster_trees)) == len(cluster_trees)
-
-            for cluster in cluster_trees:
-                if cluster.node.children != set():
-                    cluster_node_ids = set(
-                        [cluster.node.id] + [child.id for child in cluster.node.children]
-                    )
-                    for node_id in cluster_node_ids:
-                        # Check if at least one incident edge from another node in the
-                        # cluster is erased
-                        check_erasure = False
-                        for edge in stabilizer_graph.out_edges(node_id):
-                            if edge[1] in cluster_node_ids:
-                                if stabilizer_graph.edge_data(edge[0], edge[1])["weight"] == -1:
-                                    check_erasure = True
-                                    break
-                        assert check_erasure is True
-
-
-class PeelingDecoder:
-    """A class to host methods for testing peeling decoder assignments"""
-
-    def test_peeling(self):
-        """Test the peeling decoder for the surface code with periodic boundary conditions."""
-        # Test 1: Check if the peeling decoder works fine for one even cluster
-        spanning_forest = rx.PyGraph()
-
-        # Add edges from the graph used in the slides of UF decoder
-        # demo in QPU Decoder Session at FTQC HW Wkshp
-        spanning_forest.add_nodes_from(range(19))
-        spanning_forest.add_edges_from(
-            [
-                (1, 3, {"common_vertex": 1}),
-                (2, 3, {"common_vertex": 2}),
-                (3, 5, {"common_vertex": 3}),
-                (3, 4, {"common_vertex": 4}),
-                (4, 6, {"common_vertex": 5}),
-                (6, 7, {"common_vertex": 6}),
-                (7, 9, {"common_vertex": 7}),
-                (9, 10, {"common_vertex": 8}),
-                (8, 10, {"common_vertex": 9}),
-                (10, 11, {"common_vertex": 10}),
-                (11, 12, {"common_vertex": 11}),
-                (11, 15, {"common_vertex": 12}),
-                (15, 16, {"common_vertex": 13}),
-                (14, 15, {"common_vertex": 14}),
-                (13, 14, {"common_vertex": 15}),
-                (14, 17, {"common_vertex": 16}),
-                (15, 18, {"common_vertex": 17}),
-            ]
-        )
-
-        nontrivial_syndrome_set = set([3, 6, 7, 11])
-        parity_dict = {}
-        for i in range(19):
-            if i in nontrivial_syndrome_set:
-                parity_dict[i] = 1
-            else:
-                parity_dict[i] = 0
-
-        recovery = peeling(spanning_forest, parity_dict)
-
-        assert recovery == set([4, 5, 7, 8, 10])
-
-        # Test 2: Check if the peeling decoder works fine for two even clusters
-        # with one cluster with no non-trivial syndrome
-
-        spanning_forest = rx.PyGraph()
-        spanning_forest.add_nodes_from(range(23))
-        # Add edges from the graph used in the slides of UF decoder demo
-        # in QPU Decoder Session at FTQC HW Wkshp
-        spanning_forest.add_edges_from(
-            [
-                (1, 3, {"common_vertex": 1}),
-                (2, 3, {"common_vertex": 2}),
-                (3, 4, {"common_vertex": 3}),
-                (3, 5, {"common_vertex": 4}),
-                (4, 6, {"common_vertex": 5}),
-                (6, 8, {"common_vertex": 6}),
-                (7, 8, {"common_vertex": 7}),
-                (8, 9, {"common_vertex": 8}),
-                (8, 10, {"common_vertex": 9}),
-                (11, 12, {"common_vertex": 10}),
-                (11, 17, {"common_vertex": 11}),
-                (12, 13, {"common_vertex": 12}),
-                (12, 18, {"common_vertex": 13}),
-                (13, 14, {"common_vertex": 14}),
-                (13, 19, {"common_vertex": 15}),
-                (14, 20, {"common_vertex": 16}),
-                (15, 16, {"common_vertex": 17}),
-                (15, 21, {"common_vertex": 18}),
-                (16, 22, {"common_vertex": 19}),
-            ]
-        )
-
-        nontrivial_syndrome_set = set([3, 8, 12, 13])
-        parity_dict = {}
-        for i in range(23):
-            if i in nontrivial_syndrome_set:
-                parity_dict[i] = 1
-            else:
-                parity_dict[i] = 0
-
-        recovery = peeling(spanning_forest, parity_dict)
-
-        assert recovery == set([3, 5, 6, 12])
-
-
-class UnionFindDecoder:
-    """A class to host methods testing UnionFind decoder assignments."""
-
-    def test_uf_erasure(self, enc_state_swap_list):
-        """Test if weights for the erased edges are set to -1."""
-
-        CV_decoder(enc_state_swap_list[0])
-        assign_weights(enc_state_swap_list[0], "UF")
-        erased_qubits = set()
-        for node in enc_state_swap_list[0].graph.nodes():
-            if (node in enc_state_swap_list[0].all_syndrome_coords) and (
-                enc_state_swap_list[0].graph.nodes[node]["weight"] == -1
-            ):
-                erased_qubits.add(node)
-        assert set(enc_state_swap_list[2]) == set(erased_qubits)
-
-    def test_assign_weight_UF(self):
-        """
-        Testing the different types of weights and number of weight levels in
-        different weighted UF decoders in UFdecoder.py
-
-        The graph considered is
-        (0,0,0) A'p' -
-        -             -
-        -              -
-        -                 B (3,3,1) - - - D'p' (6,3,2)
-        -              -
-        (0,5,4) C   -
-        """
-
-        class MinimalCode:
-            """
-            A class similar to SurfaceCode class but only with
-            attributes that are required for the testing.
-            """
-
-            def __init__(self, G, synd_coords):
-                self.graph = G
-                self.all_syndrome_coords = synd_coords
-
-        # Creating a graph for the MinimalCode class object
-        G = nx.Graph()
-
-        G.add_node((0, 0, 0))
-        G.add_node((3, 3, 1))
-        G.add_node((0, 5, 4))
-        G.add_node((6, 3, 2))
-
-        G.nodes[(0, 0, 0)]["state"] = "p"
-        G.nodes[(3, 3, 1)]["state"] = "gkp"
-        G.nodes[(0, 5, 4)]["state"] = "gkp"
-        G.nodes[(6, 3, 2)]["state"] = "p"
-
-        G.add_edge((0, 0, 0), (0, 5, 4))
-        G.add_edge((0, 0, 0), (3, 3, 1))
-        G.add_edge((3, 3, 1), (6, 3, 2))
-        G.add_edge((3, 3, 1), (0, 5, 4))
-
-        # error probability p = value of "p_phase_cond" key
-        G.nodes[(0, 0, 0)]["p_phase_cond"] = 0.001
-        G.nodes[(3, 3, 1)]["p_phase_cond"] = 0.5
-        G.nodes[(0, 5, 4)]["p_phase_cond"] = 0.1
-        G.nodes[(6, 3, 2)]["p_phase_cond"] = 0.23
-
-        synd_coords = [(0, 0, 0), (3, 3, 1), (0, 5, 4), (6, 3, 2)]
-
-        code = MinimalCode(G, synd_coords)
-
-        # Checking if the default UF decoder is the non-weighted UF decoder
-        assign_weights(code, "UF")
-
-        G = code.graph
-
-        assert G.nodes[(0, 0, 0)]["weight"] == 2
-        assert G.nodes[(3, 3, 1)]["weight"] == -1
-        assert G.nodes[(0, 5, 4)]["weight"] == 2
-        assert G.nodes[(6, 3, 2)]["weight"] == 2
-
-    def test_UF(self):
-        """
-        Testing the UFdecoder
-        """
-        syndrome_dict = {1: 1, 2: 0, 3: 1, 4: 0, 5: 0, 6: 1, 7: 1, 8: 0, 9: 0}
-        syndrome_nodes = []
-        for i in range(len(syndrome_dict)):
-            G = nx.Graph()
-            G.add_node(i + 1, bit_val=syndrome_dict[i + 1])
-            syndrome_nodes.append(Stabilizer(G))
-
-        rx_stabilizer_graph = RxStabilizerGraph("primal")
-
-        # The RxStabilizerGraph has two nodes 'low' and 'high' initially.
-        # Thus, the node index for the rest starts from 2.
-        rx_stabilizer_graph.graph.add_nodes_from(syndrome_nodes)
-        rx_stabilizer_graph.graph.add_edges_from(
-            [
-                (2, 3, {"common_vertex": 1}),
-                (3, 4, {"common_vertex": 2}),
-                (2, 5, {"common_vertex": 3}),
-                (3, 5, {"common_vertex": 4}),
-                (4, 7, {"common_vertex": 5}),
-                (5, 6, {"common_vertex": 6}),
-                (6, 7, {"common_vertex": 7}),
-                (5, 8, {"common_vertex": 8}),
-                (6, 9, {"common_vertex": 9}),
-                (7, 10, {"common_vertex": 10}),
-                (8, 9, {"common_vertex": 11}),
-                (9, 10, {"common_vertex": 12}),
-            ]
-        )
-
-        def fn(code):
-            return 2
-
-        weight_fn = fn
-
-        node_dict, cluster_trees, odd_clusters = initialize_cluster_trees(
-            rx_stabilizer_graph, weight_fn
-        )
-        support = Support(rx_stabilizer_graph, weight_fn)
-        boundary = {}
-        for cluster in cluster_trees:
-            boundary[cluster.node] = Boundary(cluster, support, rx_stabilizer_graph)
-        union_find(odd_clusters, boundary, rx_stabilizer_graph, support, node_dict)
-
-        # Constructing the spanning forest
-        spanning_forest, parity_dict = obtain_spanning_forest(rx_stabilizer_graph, support)
-
-        assert peeling(spanning_forest, parity_dict) == set([3, 5, 8])
->>>>>>> d8922c8c
+        assert peeling(spanning_forest, parity_dict) == set([3, 5, 8])