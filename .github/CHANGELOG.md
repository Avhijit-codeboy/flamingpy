## Release 0.8.2a5 (development release)

### New features since the last release
* Add functions to create different graph states (star and complete graphs, ring graphs, linear clusters, and Bell pairs) in a new module, `utils.graph_states`. [#68](https://github.com/XanaduAI/flamingpy/pull/68). (backward compatible)

### Bug fixes
* Small fix in `viz.draw_EGraph` that raised an error whenever a graph state with non-integer coordinates was plotted. [#68](https://github.com/XanaduAI/flamingpy/pull/68)


### Improvements
* Pylint is pinned to stable version `pylint==2.14.0` and added to `dev_requirements.txt`. [#76](https://github.com/XanaduAI/flamingpy/pull/76)
<<<<<<< HEAD
 * pylint no-self-use tags are removed as this check has been removed from pylint (see [here](https://github.com/PyCQA/pylint/issues/5502)). 
* Unit tests have been re-grouped in individual sub-dirs inside `tests/` based on error correction and software layers. This helps manage and target each test unit. [#70](https://github.com/XanaduAI/flamingpy/pull/70)  
* `build_tests.yaml` workflow now supports executing unit tests in parallel using `pytest-xdist` package. GitHub runners have at least 2 processors, which helps speed up the pytest blocks by ~1.5 times in practice. [#70](https://github.com/XanaduAI/flamingpy/pull/70)
=======
  * pylint no-self-use tags are removed as this check has been removed from pylint (see [here](https://github.com/PyCQA/pylint/issues/5502)). 
* Added tests for `EGraph` plots. [#60](https://github.com/XanaduAI/flamingpy/pull/60)
>>>>>>> 1516ff02

### Documentation changes
* Mention the new graph state functions from `flamingpy.utils.graph_states` in the `run_graph_states.py` tutorial. [#68](https://github.com/XanaduAI/flamingpy/pull/68)


### Contributors

This release contains contributions from (in alphabetical order):

[Joost Bus](https://github.com/soosub), [Sebastián Duque Mesa](https://github.com/sduquemesa), [Luis Mantilla](https://github.com/BestQuark)

See full commit details ...

---

## Release 0.8.2a5 (current release)

### New features since the last release

* Node and edge coloring can now be done based on any attribute and personalized colors can be defined via a dictionary: [#32](https://github.com/XanaduAI/flamingpy/pull/32) (backward incompatible)
* The `EGraph` plot legend is not limited to the "state" attribute of the node but to any attribute. [#32](https://github.com/XanaduAI/flamingpy/pull/32) (backward incompatible)
* The `dims` attribute of `EGraph` has been removed. Its function is replaced by the `dimensions` parameter that is passed to the `draw_EGraph` method. This method does not require the `EGraph` to have a `dims` attribute defined anymore. [#42](https://github.com/XanaduAI/flamingpy/pull/42) (backward incompatible)
* Our frontend simulator script, [`simulations.py`](flamingpy/simulations.py), now supports simple and highly-scalable MPI jobs through `mpi4py` libraries in a non-intrusive manner. The users who do **not** have or want MPI, can run `simulations.py` single-threaded as per usual without facing any errors. MPI users can speed up Monte Carlo samplings in EC steps virtually up to as many processors they can throw at it. The script support jobs both on local machines and large-scale clusters. [#47](https://github.com/XanaduAI/flamingpy/pull/47) (backward compatible)
  * MPI users on their local machines can simply run the following for a 4-processor job:
  `mpirun -np 4 python flamingpy/simulations.py`

### Bug fixes
* Fixed the class inheretance diagram displayed in `fp.codes`. [#41](https://github.com/XanaduAI/flamingpy/pull/41)

### Improvements

* The `draw_EGraph` function is refactored. [#32](https://github.com/XanaduAI/flamingpy/pull/32)
  * This reduces the function complexity; ensures nodes, edges, and general plot attributes are handled in different places; and allows for better code maintenance and readability.
  * `display_axes` is changed to `show_axes` for consistency.
* `xlim` in `viz.plot_Z_err_cond` is adjusted to the relevant domain when plotting the central peak. [#33](https://github.com/XanaduAI/flamingpy/pull/33)
* Added `fig, ax` returns for the draw methods in `utils/viz.py`. [#33](https://github.com/XanaduAI/flamingpy/pull/33)
* Both upper and lower axes limits can now be specified for `EGraph` plots. [#42](https://github.com/XanaduAI/flamingpy/pull/42)
* Improvements to the decoding example. [#44](https://github.com/XanaduAI/flamingpy/pull/44)
  * Rename function and add dosctring.
  * Decrease the size of markers for plotting stabilizer nodes.
  * Improve the way to scatter stabilizers via specifying indices.
* Improved codefactor score for several key files. [#51](https://github.com/XanaduAI/flamingpy/pull/51)
* Pandas is removed from the package requirements. [#63](https://github.com/XanaduAI/flamingpy/pull/63)
* `mpi4py` is **not** a development requirement for Linux users. [#64](https://github.com/XanaduAI/flamingpy/pull/64)
* CI test check that code executes properly with and without MPI. [#64](https://github.com/XanaduAI/flamingpy/pull/64)

### Documentation changes

* A pipeline for adding tutorials to the docs was introduced. [#24](https://github.com/XanaduAI/flamingpy/pull/24)
  * To add a tutorial, use the ``gallery-item`` directive from the ``xanadu-sphinx-theme``. For the new document to be compiled its filename should start with `run_`. Thumbnails will be created out of the first figure generated and stored in `tutorials/_out/images/thumb/` with the same name of the tutorial prepended with `sphx_glr_`.
* Brief tutorials about graph states and error correction were added. [#24](https://github.com/XanaduAI/flamingpy/pull/24)
* An introduction to quantum error correction was added. [#24](https://github.com/XanaduAI/flamingpy/pull/24)
* Added UML class and package diagrams for `fp` page. [#41](https://github.com/XanaduAI/flamingpy/pull/41)
* Improved class inheritance diagram for `fp.codes`, `fp.cv`, and `fp.decoders`. [#41](https://github.com/XanaduAI/flamingpy/pull/41)
* Added `libopenmpi-dev` package to the apt list of `.readthedoc.yml` to allow documentation successful builds after adding recent `mpi4py` requirements. [#59](https://github.com/XanaduAI/flamingpy/pull/59)
* Adds a section to `guide_for_devs.rst` explaining how to install and use MPI along with FlamingPy. [#64](https://github.com/XanaduAI/flamingpy/pull/64)

### Contributors

This release contains contributions from (in alphabetical order):

[Joost Bus](https://github.com/soosub), [Sebastián Duque Mesa](https://github.com/sduquemesa), [Luis Mantilla](https://github.com/BestQuark), Nariman Saadatmand, [Ilan Tzitrin](https://github.com/ilan-tz), [Trevor Vincent](https://github.com/trevor-vincent)

See full commit details [here](https://github.com/XanaduAI/flamingpy/compare/v0.7.0a4...v0.8.2a5).


## Release 0.7.0a4

### New features since the last release

* The voxel plotting function has been refactored to allow for easy location in space as well as resizing (the latter being important for stabilizers at boundaries that are represented by incomplete cubes). These changes are reflected in two new functions in the `viz` module: _plot_cube_ and _cuboid_data_. [#20](https://github.com/XanaduAI/flamingpy/pull/20)(backward incompatible)
* `Union-Find` --- a fast new decoder based on [arXiv:1709.06218](https://arxiv.org/abs/1709.06218) and [arXiv:1703.01517](https://arxiv.org/abs/1703.01517) --- has been implemented. Now the user may change between the existing minimum-weight perfect matching decoder ("MWPM" setting) and Union-Find ("UF" setting). We have also temporarily disabled the "both" `ec` option in `SurfaceCode` while we investigate a bug, and make some further minor changes related to the Union-Find decoder. [#37](https://github.com/XanaduAI/flamingpy/pull/37)(backward incompatible)

### Bug fixes

* Voxel plots of dual stabilizers used to be drawn incorrectly since only integer locations and cube sizes were allowed. Furthermore, no cube could be placed in a coordinate less than zero. These have been fixed. [#20](https://github.com/XanaduAI/flamingpy/pull/20)
* The occasionally failing `test_hybridize` in `test_graphstates.py` has been fixed. [#25](https://github.com/XanaduAI/flamingpy/pull/25)
* The `lemon` backend used for MWPM decoding was performing worse compared to the other matching backends. The problem was that missing edges in the graph were associated with 0-entries in the adjacency matrix, leading to them always having the minimal weight and making them indistinguishable from edges with an actual weight of 0. The missing edges are now assigned a very large weight. [#28](https://github.com/XanaduAI/flamingpy/pull/28)

### Improvements

* Tests were added to improve the overall test coverage. These included changes to
  `.coveragerc` as well as the refactoring of some examples to allow for proper
  imports from testing modules. Code coverage is now above 95% and
  the overall fail threshold was bumped accordingly. [#14](https://github.com/XanaduAI/flamingpy/pull/14)
* The visuals produced by FlamingPy have been improved and made more consistent. [#20](https://github.com/XanaduAI/flamingpy/pull/20)

  * The figure, marker, line, label and title size, font family, and colormaps were modified.
  When drawing, FlamingPy no longer changes the global matplotlib's `rcParams`,
  but uses `rc_context` together with the plot parameters defined within the `viz` module.
  To customize such parameters, simply use the following and every new plot produced by FlamingPy will use them accordingly.
  ```python
  from flamingpy.utils.viz import plot_params as fp_plot_params
  fp_plot_params["font.size"] = 20
  ```

  * Most functions in the visualization module now return the figure and axes for further processing.
  * The offered method to draw voxels is much clearer and has an easier-to-use API.
  * Graphs of decoding objects (stabilizer and matching graphs) are prettier and easier
  to parse, thanks partially to a new function, `draw_curved_edges`.
  * `draw_adj` and `draw_SCZ` wrapper methods were added to `EGraph` and `CVLayer`, respectively.
* Several changes were made to improve the visualization of MWPM decoding for debugging and understanding purposes. [#23](https://github.com/XanaduAI/flamingpy/pull/23)
  * A function (`draw_decoding`) was added to the `viz` module and new options were added to the `correct` function in the decoder module to be able to simply plot all decoding objects (stabilizer graph, matching graph, matching, syndrome plot) in sync with the actual error correction trial.
  * The appearance and presence of node labels (specifically the virtual nodes of the matching graph) were fixed.
  * The `label_cubes` argument was renamed to the more accurate `label_stabilizers`.
  * The argument `show_matching` was added to the drawing options to be able to turn the matching plot on or off.
  * One can now plot a non-NetworkX matching graph (by automatic conversion to a NetworkX graph).
  * The above changes allowed for a significant simplification of the decoding example.

* The PR template has been changed to inform the user about the 95%+ codecov requirement. [#25](https://github.com/XanaduAI/flamingpy/pull/25)
* `CVLayer` has been modified to allow for instantiation with a code object
  in addition to an `EGraph`. This makes more semantic sense (applying a noise model
  to a code), making it conceptually easier for the user and avoiding noise layers having to reference the internal mechanics of codes. [#25](https://github.com/XanaduAI/flamingpy/pull/25)
* `codecov.yml` was introduced to customize codecov automated tests. For this version, we have added a `threshold: 0.5%` to avoid undesired delta failures due to just removing a few lines, etc. [#25](https://github.com/XanaduAI/flamingpy/pull/25)
* The Walrus has been re-added as a dependency and its functions are used instead of a verbatim
  copy of the code. [#27](https://github.com/XanaduAI/flamingpy/pull/27)
* Since `retworkx` and `lemon` are the fastest backends and `retworkx` follows the same convention
  as `networkx`, the default backend for stabilizer graphs and MWPM has been changed to `retworkx`. [#28](https://github.com/XanaduAI/flamingpy/pull/28)
* Some more tests were added to `test_matching.py` to compare the output of different matching backends. [#28](https://github.com/XanaduAI/flamingpy/pull/28)
* The _display_axes_ option has been changed to show_axes and title to show_title for consistency. The show_title option is now respected. [#37](https://github.com/XanaduAI/flamingpy/pull/37)
* Decoders have become more organized and compartmentalized. [#37](https://github.com/XanaduAI/flamingpy/pull/37)
  * They are located in a directory with their name, with separate modules for decoding objects and algorithms. The latter -- `algos.py` -- contains
  a cumulative decoding function combining all the steps. This function is imported by `decoder.py`, which is now a more general module.
  * The `draw_decoding` function in `viz` can now accommodate plotting generic decoding procedures: a stabilizer graph, a syndrome plot, and the recovery.


### Documentation changes

* The documentation now mentions that `retworkx` is the default backend. [#28](https://github.com/XanaduAI/flamingpy/pull/28)

### Contributors

This release contains contributions from (in alphabetical order):

[Mikhail Andrenkov](https://github.com/Mandrenkov), [Sebastián Duque Mesa](https://github.com/sduquemesa), [Theodor Isacsson](https://github.com/thisac), [Josh Izaac](https://github.com/josh146), [Priya Nadkarni](https://github.com/PriNad), Nariman Saadatmand, [Maxime Tremblay](https://github.com/maxtremblay), [Ilan Tzitrin](https://github.com/ilan-tz)

See full commit details [here](https://github.com/XanaduAI/flamingpy/compare/v0.6.1a3...v0.7.0a4).


## Release 0.6.1a3

### New features since the last release

* Pauli noise: have added a new noise model sampling i.i.d Z error for each qubit. [#8](https://github.com/XanaduAI/flamingpy/pull/8)(backward incompatible)
* Fixed drawing of stabilizer graph for zero syndrome: [#9](https://github.com/XanaduAI/flamingpy/pull/9)(backward incompatible)
  * Previously, the drawing function for a stabilizer graph relied on a non-documented feature. That is, it was assumed that when building the matching graph, all edges of a Networkx-based stabilizer graph were assigned a weight. This, however, was not a fair assumption for many reasons.
  * As a solution, we have added a new method to the `SurfaceCode` class to draw the primal or dual stabilizer graph, which makes sure that each edge has a weight. Now, using that method, the user does not have to rely on unfair assumptions.
  * Furthermore, we added a quick check to not add any edges to the matching graph when the syndrome is trivial. In this case, the cost of decoding should be almost zero.

### Improvements

* A large number of linting corrections were made to improve the overall pylint report. These were mostly minor but essential modifications including restructuring, re-coding, optimization, updating `.pylintrc`, adding `.coveragerc`. The code quality score is improved to `A` for the released version. Check ["Files changed"](https://github.com/XanaduAI/flamingpy/pull/11/files) for details. [#11](https://github.com/XanaduAI/flamingpy/pull/11)

* `TODO` comments have been removed exclusively from files with low code quality grades. The Dev team has created tickets to be actioned for all removed TODO comments on separate (private) FlamingPy boards. [#11](https://github.com/XanaduAI/flamingpy/pull/11)

* `CONTRIBUTING.md`, `code_of_conduct.md`, and `CHANGLELOG.md` were imported and modified from the Strawberry Fields project. Dev team plans to extend these with customized details in future PRs. [#11](https://github.com/XanaduAI/flamingpy/pull/11)

### Documentation changes

* Updated old FT-Stack links in docs header to correct FlamingPy pages. [#7](https://github.com/XanaduAI/flamingpy/pull/7)
* The new Xanadu Sphinx theme has been applied. Currently, most Xanadu OSS projects include their own version of the Xanadu Sphinx theme; however, the Xanadu Sphinx Theme repository is now publicly available and is the preferred way to access the Xanadu CSS theme and Sphinx directives. [#17](https://github.com/XanaduAI/flamingpy/pull/17)
  * Deleted the `doc/xanadu_theme` directory
  * Updated `doc/requirements.txt` and `doc/conf.py` to reference and use the (centralized) Xanadu Sphinx Theme.
  * Replaced the Quantum Error Correction, Install, and FAQ static HTML files with reST ones.

### Contributors

This release contains contributions from (in alphabetical order):

[Mikhail Andrenkov](https://github.com/Mandrenkov), [Sebastián Duque Mesa](https://github.com/sduquemesa), Nariman Saadatmand, [Maxime Tremblay](https://github.com/maxtremblay), [Ilan Tzitrin](https://github.com/ilan-tz)

See full commit details [here](https://github.com/XanaduAI/flamingpy/compare/v0.4.9a1...v0.6.1a3).


## Release 0.4.9a1

### Improvements since the last release

* Relative paths cannot be used in README.md logos and were replaced with GitHub-hosted links. [#5](https://github.com/XanaduAI/flamingpy/pull/5)

* C++ imports are now placed within `try` blocks to avoid interrupting non-compiled installations, such as the ones currently used by readthedocs. [#5](https://github.com/XanaduAI/flamingpy/pull/5)

* Code coverage (quality) score was improved to a more acceptable `B-` level. [#5](https://github.com/XanaduAI/flamingpy/pull/5)

### Bug fixes

* Fixed a bug in [`pull_request_template.md`](https://github.com/XanaduAI/flamingpy/pull/2/commits/e30f2cb65daffece08b193ffc4b8fe7a8d90b90e). The template was not loading properly due to a whitespace problem. [#2](https://github.com/XanaduAI/flamingpy/pull/2)

* Fixed a bug in [`simulations.py`](flamingpy/simulations.py) and related examples. See [here](https://github.com/XanaduAI/flamingpy/commit/771b0e66e5471c3696ac2e779a2df1cc49e5e684) for commit details. [#6](https://github.com/XanaduAI/flamingpy/pull/6)

### Documentation changes

* Making Documentation more usable and consistent with other Xanadu projects [#5](https://github.com/XanaduAI/flamingpy/pull/5):
   * API details and inheritance diagrams should be now correctly displayed.
   * "Edit on Github" links were fixed
   * The general style and section structures made more consistent with the company requirements and other packages such as StrawberryFields.
   * Fixed the documentation links in `README.md`
   * Minor updates to `doc/conf.py`, `doc/dev_requirements.txt`, and `doc/Makefile`.

### Contributors

This release contains contributions from (in alphabetical order):

Nariman Saadatmand, [Ilan Tzitrin](https://github.com/ilan-tz)

See full commit details [here](https://github.com/XanaduAI/flamingpy/compare/v0.4.6a1...v0.4.9a1).


## Release 0.4.6a1

### New features since the last private release

* This is the initial public release started from the private template and our sister project [FT-Stack](https://github.com/XanaduAI/ft-stack).
* The first Cython function for Monte Carlo sampling, mostly to provide cythonization samples and testbeds, has been added. See [`cpp_mc_loop.pyx`](flamingpy/cpp/cpp_mc_loop.pyx) and [`simulations.py`](flamingpy/benchmarks/simulations.py) for details. (backward incompatible)

### Improvements

* More options for Installation from Source:
`setup.py` was updated to provide a no-compilation option for only installing (purely) Python libraries and separate options to compile `cmake` and `cython`-based codes. See the new [README.md](https://github.com/XanaduAI/ft-stack/blob/mc-cpp/README.md) for details.

### Contributors

This release contains contributions from (in alphabetical order):

Nariman Saadatmand, [Ilan Tzitrin](https://github.com/ilan-tz)<|MERGE_RESOLUTION|>--- conflicted
+++ resolved
@@ -8,15 +8,12 @@
 
 
 ### Improvements
+
+* Added tests for `EGraph` plots. [#60](https://github.com/XanaduAI/flamingpy/pull/60)
+* Unit tests have been re-grouped in individual sub-dirs inside `tests/` based on error correction and software layers. This helps manage and target each test unit. [#70](https://github.com/XanaduAI/flamingpy/pull/70)
+* `build_tests.yaml` workflow now supports executing unit tests in parallel using `pytest-xdist` package. GitHub runners have at least 2 processors, which helps speed up the pytest blocks by ~1.5 times in practice. [#70](https://github.com/XanaduAI/flamingpy/pull/70)
 * Pylint is pinned to stable version `pylint==2.14.0` and added to `dev_requirements.txt`. [#76](https://github.com/XanaduAI/flamingpy/pull/76)
-<<<<<<< HEAD
- * pylint no-self-use tags are removed as this check has been removed from pylint (see [here](https://github.com/PyCQA/pylint/issues/5502)). 
-* Unit tests have been re-grouped in individual sub-dirs inside `tests/` based on error correction and software layers. This helps manage and target each test unit. [#70](https://github.com/XanaduAI/flamingpy/pull/70)  
-* `build_tests.yaml` workflow now supports executing unit tests in parallel using `pytest-xdist` package. GitHub runners have at least 2 processors, which helps speed up the pytest blocks by ~1.5 times in practice. [#70](https://github.com/XanaduAI/flamingpy/pull/70)
-=======
-  * pylint no-self-use tags are removed as this check has been removed from pylint (see [here](https://github.com/PyCQA/pylint/issues/5502)). 
-* Added tests for `EGraph` plots. [#60](https://github.com/XanaduAI/flamingpy/pull/60)
->>>>>>> 1516ff02
+ * pylint `no-self-use` tags are removed as this check has been removed from pylint (see [here](https://github.com/PyCQA/pylint/issues/5502)). 
 
 ### Documentation changes
 * Mention the new graph state functions from `flamingpy.utils.graph_states` in the `run_graph_states.py` tutorial. [#68](https://github.com/XanaduAI/flamingpy/pull/68)
