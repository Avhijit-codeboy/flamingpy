## Release 0.7.0a4 (development release)

### New features since the last release

<<<<<<< HEAD
* Node and edge coloring can now be done based on any attribute and personalized colors can be defined via a dictionary. [#32](https://github.com/XanaduAI/flamingpy/pull/32)
 * THe `EGraph` plot legend is not limited to the "state" attribute of the node but to any attribute.
* Added `fig, ax` returns for the draw methods in `utils/viz.py`.
=======
* Node and edge coloring can now be done based on any attribute and personalized colors can be defined via a dictionary: [#32](https://github.com/XanaduAI/flamingpy/pull/32)(backward compatible)
 * The `EGraph` plot legend is not limited to the "state" attribute of the node but to any attribute.
* The `dims` attribute of `EGraph` has been removed. Its function is replaced by the `dimensions` parameter that is passed to the `draw_EGraph` method. This method does not require the `EGraph` to have a `dims` attribute defined anymore. [#42](https://github.com/XanaduAI/flamingpy/pull/42)(backward incompatible)
* Our frontend simulator script, [`simulations.py`](flamingpy/simulations.py), now supports simple and highly-scalable MPI jobs through `mpi4py` libraries in a non-intrusive manner. The users who do **not** have or want MPI, can run `simulations.py` single-threaded as per usual without facing any errors. MPI users can speed up Monte Carlo samplings in EC steps virtually up to as many processors they can throw at it. The script support jobs both on local machines and large-scale clusters.
 MPI users on their local machines can simply run the following for a 4-processor job:
 `mpirun -np 4 python flamingpy/simulations.py` [#47](https://github.com/XanaduAI/flamingpy/pull/47)(backward compatible)
>>>>>>> bc930d24

### Bug fixes
* Fixed the class inheretance diagram displayed in `fp.codes`. [#41](https://github.com/XanaduAI/flamingpy/pull/41)

### Improvements

* Improved codefactor score for several key files. [#51](https://github.com/XanaduAI/flamingpy/pull/51)
* Improvements to the decoding example. [#51](https://github.com/XanaduAI/flamingpy/pull/44/files)
 * Rename function and add dosctring.
 * Decrease size of markers for plotting stabilizer nodes.
 * Improve way to scatter stabilizers via specifying indices.
* The `draw_EGraph` function is refactored. [#32](https://github.com/XanaduAI/flamingpy/pull/32)
 * This reduces the function complexity; ensures nodes, edges and general plot attributes are handled in different places; and allows for better code maintenance and readability.
 * `display_axes` is changed to `show_axes` for consistency.
* `xlim` in `viz.plot_Z_err_cond` is adjusted to the relevant domain when plotting the central peak. [#33](https://github.com/XanaduAI/flamingpy/pull/33)
* Added `fig, ax` returns for the draw methods in `utils/viz.py`. [#33](https://github.com/XanaduAI/flamingpy/pull/33)
* Both upper and lower axes limits can now be specified for `EGraph` plots. [#42](https://github.com/XanaduAI/flamingpy/pull/42)
* Pandas is removed from the package requirements. [#63](https://github.com/XanaduAI/flamingpy/pull/63)
* `mpi4py` is no longer a development requirement for Linux users. [#64](https://github.com/XanaduAI/flamingpy/pull/64)
* CI test check that code executes properly with and without MPI. [#64](https://github.com/XanaduAI/flamingpy/pull/64)

### Documentation changes

* A pipeline for adding tutorials to the docs was introduced. [#24](https://github.com/XanaduAI/flamingpy/pull/24)
 * To add a tutorial, use the ``gallery-item`` directive from the ``xanadu-sphinx-theme``. For the new document to be compiled its filename should start with `run_`. Thumbnails will be created out of the first figure generated and stored in `tutorials/_out/images/thumb/` with the same name of the tutorial prepended with `sphx_glr_`.
* Brief tutorials about graph states and error correction were added. [#24](https://github.com/XanaduAI/flamingpy/pull/24)
* An introduction to quantum error correction was added. [#24](https://github.com/XanaduAI/flamingpy/pull/24)
* Added UML class and package diagrams for `fp` page. [#41](https://github.com/XanaduAI/flamingpy/pull/41)
* Improved class inheritance diagram for `fp.codes`, `fp.cv`, and `fp.decoders`. [#41](https://github.com/XanaduAI/flamingpy/pull/41)
* Added `libopenmpi-dev` package to the apt list of `.readthedoc.yml` to allow documentation successful builds after adding recent `mpi4py` requirements. [#59](https://github.com/XanaduAI/flamingpy/pull/59)
* Adds a section to `guide_for_devs.rst` explaining how to install and use MPI along with FlamingPy. [#64](https://github.com/XanaduAI/flamingpy/pull/64)

### Contributors

This release contains contributions from (in alphabetical order):

[Joost Bus](https://github.com/soosub), [Sebastián Duque Mesa](https://github.com/sduquemesa), [Luis Mantilla](https://github.com/BestQuark), Nariman Saadatmand, [Ilan Tzitrin](https://github.com/ilan-tz), [Trevor Vincent](https://github.com/trevor-vincent)

See full commit details ...

---


## Release 0.7.0a4 (current release)

### New features since the last release

* `Union-Find` --- a fast new decoder based on [arXiv:1709.06218](https://arxiv.org/abs/1709.06218) and [arXiv:1703.01517](https://arxiv.org/abs/1703.01517) --- has been implemented. Now the user may change between the existing minimum-weight perfect matching decoder ("MWPM" setting) and Union-Find ("UF" setting). We have also temporarily disabled the "both" `ec` option in `SurfaceCode` while we investigate a bug, and make some further minor changes related to the Union-Find decoder. [(#37)](https://github.com/XanaduAI/flamingpy/pull/37)(backward incompatible)
* The voxel plotting function has been refactored to allow for easy location in space as well as resizing (the latter being important for stabilizers at boundaries that are represented by incomplete cubes). These changes are reflected in two new functions in the `viz` module: _plot_cube_ and _cuboid_data_. [(#20)](https://github.com/XanaduAI/flamingpy/pull/20)(backward incompatible)

### Bug fixes

* The `lemon` backend used for MWPM decoding was performing worse compared to the other matching backends. The problem was that missing edges in the graph were associated with 0-entries in the adjacency matrix, leading to them always having the minimal weight and making them indistinguishable from edges with an actual weight of 0. The missing edges are now assigned a very large weight. [(#28)](https://github.com/XanaduAI/flamingpy/pull/28)
* Voxel plots of dual stabilizers used to be drawn incorrectly since only integer locations and cube sizes were allowed. Furthermore, no cube could be placed in a coordinate less than zero. These have been fixed. [(#20)](https://github.com/XanaduAI/flamingpy/pull/20)
* The occasionally failing `test_hybridize` in `test_graphstates.py` has been fixed. [(#25)](https://github.com/XanaduAI/flamingpy/pull/25)

### Improvements

* The visuals produced by FlamingPy have been improved and made more consistent. [(#20)](https://github.com/XanaduAI/flamingpy/pull/20)

  * The figure, marker, line, label and title size, font family, and colormaps were modified.
  When drawing, FlamingPy no longer changes the global matplotlib's `rcParams`,
  but uses `rc_context` together with the plot parameters defined within the `viz` module.
  To customize such parameters, simply use the following and every new plot produced by FlamingPy will use them accordingly.
  ```python
  from flamingpy.utils.viz import plot_params as fp_plot_params
  fp_plot_params["font.size"] = 20
  ```

  * Most functions in the visualization module now return the figure and axes for further processing.
  * The offered method to draw voxels is much clearer and has an easier-to-use API.
  * Graphs of decoding objects (stabilizer and matching graphs) are prettier and easier
  to parse, thanks partially to a new function, `draw_curved_edges`.
  * `draw_adj` and `draw_SCZ` wrapper methods were added to `EGraph` and `CVLayer`, respectively.
* Several changes were made to improve the visualization of MWPM decoding for debugging and understanding purposes. [(#23)](https://github.com/XanaduAI/flamingpy/pull/23)
  * A function (`draw_decoding`) was added to the `viz` module and new options were added to the `correct` function in the decoder module to be able to simply plot all decoding objects (stabilizer graph, matching graph, matching, syndrome plot) in sync with the actual error correction trial.
  * The appearance and presence of node labels (specifically the virtual nodes of the matching graph) were fixed.
  * The `label_cubes` argument was renamed to the more accurate `label_stabilizers`.
  * The argument `show_matching` was added to the drawing options to be able to turn the matching plot on or off.
  * One can now plot a non-NetworkX matching graph (by automatic conversion to a NetworkX graph).
  * The above changes allowed for a significant simplification of the decoding example.

* The _display_axes_ option has been changed to show_axes and title to show_title for consistency. The show_title option is now respected. [(#37)](https://github.com/XanaduAI/flamingpy/pull/37)
* Decoders have become more organized and compartmentalized. [(#37)](https://github.com/XanaduAI/flamingpy/pull/37)
  * They are located in a directory with their name, with separate modules for decoding objects and algorithms. The latter -- `algos.py` -- contains
  a cumulative decoding function combining all the steps. This function is imported by `decoder.py`, which is now a more general module.
  * The `draw_decoding` function in `viz` can now accommodate plotting generic decoding procedures: a stabilizer graph, a syndrome plot, and the recovery.
* Tests were added to improve the overall test coverage. These included changes to
  `.coveragerc` as well as the refactoring of some examples to allow for proper
  imports from testing modules. Code coverage is now above 95% and
  the overall fail threshold was bumped accordingly. [(#14)](https://github.com/XanaduAI/flamingpy/pull/14)
* The PR template has been changed to inform the user about the 95% + codecov requirement. [(#25)](https://github.com/XanaduAI/flamingpy/pull/25)
* `CVLayer` has been modified to allow for instantiation with a code object
  in addition to an `EGraph`. This makes more semantic sense (applying a noise model
  to a code), making it conceptually easier for the user and avoiding noise layers having to reference the internal mechanics of codes. [(#25)](https://github.com/XanaduAI/flamingpy/pull/25)
* `codecov.yml` was introduced to customize codecov automated tests. For this version, we have added a `threshold: 0.5%` to avoid undesired delta failures due to just removing a few lines, etc. [(#25)](https://github.com/XanaduAI/flamingpy/pull/25)
* The Walrus has been re-added as a dependency and its functions are used instead of a verbatim
  copy of the code. [(#27)](https://github.com/XanaduAI/flamingpy/pull/27)
* Since `retworkx` and `lemon` are the fastest backends and `retworkx` follows the same convention
  as `networkx`, the default backend for stabilizer graphs and MWPM has been changed to `retworkx`. [(#28)](https://github.com/XanaduAI/flamingpy/pull/28)
* Some more tests were added to `test_matching.py` to compare the output of different matching backends. [(#28)](https://github.com/XanaduAI/flamingpy/pull/28)

### Documentation changes

* The documentation now mentions that `retworkx` is the default backend. [(#28)](https://github.com/XanaduAI/flamingpy/pull/28)

### Contributors

This release contains contributions from (in alphabetical order):

[Mikhail Andrenkov](https://github.com/Mandrenkov), [Sebastián Duque Mesa](https://github.com/sduquemesa), [Theodor Isacsson](https://github.com/thisac), [Josh Izaac](https://github.com/josh146), [Priya Nadkarni](https://github.com/PriNad), Nariman Saadatmand, [Maxime Tremblay](https://github.com/maxtremblay), [Ilan Tzitrin](https://github.com/ilan-tz)

See full commit details [here](https://github.com/XanaduAI/flamingpy/compare/v0.6.1a3...v0.7.0a4).


## Release 0.6.1a3 (current release)

### New features since the last release

* Fixed drawing of stabilizer graph for zero syndrome: [(#9)](https://github.com/XanaduAI/flamingpy/pull/9)(backward incompatible)
  * Previously, the drawing function for a stabilizer graph relied on a non-documented feature. That is, it was assumed that when building the matching graph, all edges of a Networkx-based stabilizer graph were assigned a weight. This, however, was not a fair assumption for many reasons.
  * As a solution, we have added a new method to the `SurfaceCode` class to draw the primal or dual stabilizer graph, which makes sure that each edge has a weight. Now, using that method, the user does not have to rely on unfair assumptions.
  * Furthermore, we added a quick check to not add any edges to the matching graph when the syndrome is trivial. In this case, the cost of decoding should be almost zero.
* Pauli noise: have added a new noise model sampling i.i.d Z error for each qubit. [(#8)](https://github.com/XanaduAI/flamingpy/pull/8)(backward incompatible)

### Improvements

* A large number of linting corrections were made to improve the overall pylint report. These were mostly minor but essential modifications including restructuring, re-coding, optimization, updating `.pylintrc`, adding `.coveragerc`. The code quality score is improved to `A` for the released version. Check ["Files changed"](https://github.com/XanaduAI/flamingpy/pull/11/files) for details. [(#11)](https://github.com/XanaduAI/flamingpy/pull/11)

* `TODO` comments have been removed exclusively from files with low code quality grades. The Dev team has created tickets to be actioned for all removed TODO comments on separate (private) FlamingPy boards. [(#11)](https://github.com/XanaduAI/flamingpy/pull/11)

* `CONTRIBUTING.md`, `code_of_conduct.md`, and `CHANGLELOG.md` were imported and modified from the Strawberry Fields project. Dev team plans to extend these with customized details in future PRs. [(#11)](https://github.com/XanaduAI/flamingpy/pull/11)

### Documentation changes

* The new Xanadu Sphinx theme has been applied. Currently, most Xanadu OSS projects include their own version of the Xanadu Sphinx theme; however, the Xanadu Sphinx Theme repository is now publicly available and is the preferred way to access the Xanadu CSS theme and Sphinx directives. [(#17)](https://github.com/XanaduAI/flamingpy/pull/17)
  * Deleted the doc/xanadu_theme directory
  * Updated doc/requirements.txt and doc/conf.py to reference and use the (centralized) Xanadu Sphinx Theme.
  * Replaced the Quantum Error Correction, Install, and FAQ static HTML files with reST ones.

* Updated old FT-Stack links in docs header to correct FlamingPy pages. [(#7)](https://github.com/XanaduAI/flamingpy/pull/7)

### Contributors

This release contains contributions from (in alphabetical order):

[Mikhail Andrenkov](https://github.com/Mandrenkov), [Sebastián Duque Mesa](https://github.com/sduquemesa), Nariman Saadatmand, [Maxime Tremblay](https://github.com/maxtremblay), [Ilan Tzitrin](https://github.com/ilan-tz)

See full commit details [here](https://github.com/XanaduAI/flamingpy/compare/v0.4.9a1...v0.6.1a3).


## Release 0.4.9a1

### Improvements since the last release

* Relative paths cannot be used in README.md logos and were replaced with GitHub-hosted links. [(#5)](https://github.com/XanaduAI/flamingpy/pull/5)

* C++ imports are now placed within `try` blocks to avoid interrupting non-compiled installations, such as the ones currently used by readthedocs. [(#5)](https://github.com/XanaduAI/flamingpy/pull/5)

* Code coverage (quality) score was improved to a more acceptable `B-` level. [(#5)](https://github.com/XanaduAI/flamingpy/pull/5)

### Bug fixes

* Fixed a bug in [`pull_request_template.md`](https://github.com/XanaduAI/flamingpy/pull/2/commits/e30f2cb65daffece08b193ffc4b8fe7a8d90b90e). The template was not loading properly due to a whitespace problem. [(#2)](https://github.com/XanaduAI/flamingpy/pull/2)

* Fixed a bug in [`simulations.py`](flamingpy/simulations.py) and related examples. See [here](https://github.com/XanaduAI/flamingpy/commit/771b0e66e5471c3696ac2e779a2df1cc49e5e684) for commit details. [(#6)](https://github.com/XanaduAI/flamingpy/pull/6)

### Documentation changes

* Making Documentation more usable and consistent with other Xanadu projects [(#5)](https://github.com/XanaduAI/flamingpy/pull/5):
   * API details and inheritance diagrams should be now correctly displayed.
   * "Edit on Github" links were fixed
   * The general style and section structures made more consistent with the company requirements and other packages such as StrawberryFields.
   * Fixed the documentation links in `README.md`
   * Minor updates to `doc/conf.py`, `doc/dev_requirements.txt`, and `doc/Makefile`.

### Contributors

This release contains contributions from (in alphabetical order):

Nariman Saadatmand, [Ilan Tzitrin](https://github.com/ilan-tz)

See full commit details [here](https://github.com/XanaduAI/flamingpy/compare/v0.4.6a1...v0.4.9a1).


## Release 0.4.6a1

### New features since the last private release

* This is the initial public release started from the private template and our sister project [FT-Stack](https://github.com/XanaduAI/ft-stack).
* The first Cython function for Monte Carlo sampling, mostly to provide cythonization samples and testbeds, has been added. See [`cpp_mc_loop.pyx`](flamingpy/cpp/cpp_mc_loop.pyx) and [`simulations.py`](flamingpy/benchmarks/simulations.py) for details. (backward incompatible)

### Improvements

* More options for Installation from Source:
`setup.py` was updated to provide a no-compilation option for only installing (purely) Python libraries and separate options to compile `cmake` and `cython`-based codes. See the new [README.md](https://github.com/XanaduAI/ft-stack/blob/mc-cpp/README.md) for details.

### Contributors

This release contains contributions from (in alphabetical order):

Nariman Saadatmand, [Ilan Tzitrin](https://github.com/ilan-tz)<|MERGE_RESOLUTION|>--- conflicted
+++ resolved
@@ -2,18 +2,13 @@
 
 ### New features since the last release
 
-<<<<<<< HEAD
-* Node and edge coloring can now be done based on any attribute and personalized colors can be defined via a dictionary. [#32](https://github.com/XanaduAI/flamingpy/pull/32)
- * THe `EGraph` plot legend is not limited to the "state" attribute of the node but to any attribute.
-* Added `fig, ax` returns for the draw methods in `utils/viz.py`.
-=======
 * Node and edge coloring can now be done based on any attribute and personalized colors can be defined via a dictionary: [#32](https://github.com/XanaduAI/flamingpy/pull/32)(backward compatible)
  * The `EGraph` plot legend is not limited to the "state" attribute of the node but to any attribute.
 * The `dims` attribute of `EGraph` has been removed. Its function is replaced by the `dimensions` parameter that is passed to the `draw_EGraph` method. This method does not require the `EGraph` to have a `dims` attribute defined anymore. [#42](https://github.com/XanaduAI/flamingpy/pull/42)(backward incompatible)
 * Our frontend simulator script, [`simulations.py`](flamingpy/simulations.py), now supports simple and highly-scalable MPI jobs through `mpi4py` libraries in a non-intrusive manner. The users who do **not** have or want MPI, can run `simulations.py` single-threaded as per usual without facing any errors. MPI users can speed up Monte Carlo samplings in EC steps virtually up to as many processors they can throw at it. The script support jobs both on local machines and large-scale clusters.
  MPI users on their local machines can simply run the following for a 4-processor job:
  `mpirun -np 4 python flamingpy/simulations.py` [#47](https://github.com/XanaduAI/flamingpy/pull/47)(backward compatible)
->>>>>>> bc930d24
+* Added `fig, ax` returns for the draw methods in `utils/viz.py`.
 
 ### Bug fixes
 * Fixed the class inheretance diagram displayed in `fp.codes`. [#41](https://github.com/XanaduAI/flamingpy/pull/41)
