--- conflicted
+++ resolved
@@ -19,12 +19,8 @@
 * The `draw_EGraph` function is refactored. [#32](https://github.com/XanaduAI/flamingpy/pull/32)
  * This reduces the function complexity; ensures nodes, edges and general plot attributes are handled in different places; and allows for better code maintenance and readability.
  * `display_axes` is changed to `show_axes` for consistency.
-<<<<<<< HEAD
-* Reduced the `xlim` of `viz.plot_Z_err_cond` to fill the when plotting the central peak
-=======
 * `xlim` in `viz.plot_Z_err_cond` is adjusted to the relevant domain when plotting the central peak. [#33](https://github.com/XanaduAI/flamingpy/pull/33)
 * Added `fig, ax` returns for the draw methods in `utils/viz.py`. [#33](https://github.com/XanaduAI/flamingpy/pull/33)
->>>>>>> 9cbc9310
 
 ### Documentation changes
 
