--- conflicted
+++ resolved
@@ -1,192 +1,96 @@
-<<<<<<< HEAD
-# Copyright 2022 Xanadu Quantum Technologies Inc.
-
-# Licensed under the Apache License, Version 2.0 (the "License");
-# you may not use this file except in compliance with the License.
-# You may obtain a copy of the License at
-
-#     http://www.apache.org/licenses/LICENSE-2.0
-
-# Unless required by applicable law or agreed to in writing, software
-# distributed under the License is distributed on an "AS IS" BASIS,
-# WITHOUT WARRANTIES OR CONDITIONS OF ANY KIND, either express or implied.
-# See the License for the specific language governing permissions and
-# limitations under the License.
-"""The minimum-weight perfect matching decoding algorithms."""
-
-# pylint: disable=import-outside-toplevel
-
-import itertools as it
-
-from flamingpy.decoders.mwpm.matching import NxMatchingGraph, RxMatchingGraph, LemonMatchingGraph
-
-
-def build_match_graph(code, ec, matching_backend="retworkx"):
-    """Build the matching graph for the given code.
-
-    Args:
-        code (SurfaceCode): the code class to decode
-        ec (string): the error complex ("primal" or "dual")
-        matching_backend (str or flamingpy.matching.MatchingGraph, optional):
-            The type of matching graph to build. If providing a string,
-            it must be either "networkx", "retworkx" or "lemon" to pick one
-            of the already implemented backends. Else, the provided type should
-            inherit from the MatchingGraph abstract base class and have an empty init.
-            The default is retworkx.
-
-    Returns:
-        MatchingGraph: The matching graph.
-    """
-    default_backends = {
-        "networkx": NxMatchingGraph,
-        "retworkx": RxMatchingGraph,
-        "lemon": LemonMatchingGraph,
-    }
-    if matching_backend in default_backends:
-        matching_backend = default_backends[matching_backend]
-
-    return matching_backend(ec, code)
-
-
-def mwpm_decoder(code, ec, backend="retworkx", draw=False, drawing_opts=None):
-    """Run the minimum-weight perfect matching decoder on code.
-
-    Args:
-        code (SurfaceCode): the code class to decode and correct
-        ec (string): the error complex ("primal" or "dual")
-        backend (str or flamingpy.matching.MatchingGraph, optional):
-            The type of matching graph to build. If providing a string,
-            it must be either "networkx", "retworkx" or "lemon" to pick one
-            of the already implemented backends. Else, the provided type should
-            inherit from the MatchingGraph abstract base class and have an empty init.
-            The default is the retworkx.
-        draw (bool): whether or not to draw the MWPM decoding process:
-                stabilizer graph, matching graph, syndrome plot, and
-                matching.
-        drawing_opts (dict): the drawing options, to be fed into
-            viz.draw_mwpm_decoding (see that function for more details).
-
-    Returns:
-        set[tuples]: the nodes (representing qubits) be fed into the recovery
-            (i.e. whose bit values must be flipped).
-    """
-    stab_graph = getattr(code, ec + "_stab_graph")
-    matching_graph = build_match_graph(code, ec, backend)
-    matching = matching_graph.min_weight_perfect_matching()
-    virtual_points = matching_graph.virtual_points
-
-    # Draw the stabilizer graph, matching graph, and syndrome, if
-    # desired.
-    if draw:
-        from flamingpy.utils.viz import draw_decoding
-
-        dec_objects = {"matching_graph": matching_graph, "matching": matching}
-        draw_decoding(code, ec, dec_objects, drawing_opts)
-
-    qubits_to_flip = set()
-    for match in matching:
-        if match not in it.product(virtual_points, virtual_points):
-            path = matching_graph.edge_path(match)
-            pairs = [(path[i], path[i + 1]) for i in range(len(path) - 1)]
-            for pair in pairs:
-                common_vertex = stab_graph.edge_data(*pair)["common_vertex"]
-                qubits_to_flip ^= {common_vertex}
-    return qubits_to_flip
-=======
-# Copyright 2022 Xanadu Quantum Technologies Inc.
-
-# Licensed under the Apache License, Version 2.0 (the "License");
-# you may not use this file except in compliance with the License.
-# You may obtain a copy of the License at
-
-#     http://www.apache.org/licenses/LICENSE-2.0
-
-# Unless required by applicable law or agreed to in writing, software
-# distributed under the License is distributed on an "AS IS" BASIS,
-# WITHOUT WARRANTIES OR CONDITIONS OF ANY KIND, either express or implied.
-# See the License for the specific language governing permissions and
-# limitations under the License.
-"""The minimum-weight perfect matching decoding algorithms."""
-
-# pylint: disable=import-outside-toplevel
-
-import itertools as it
-
-from flamingpy.decoders.mwpm.matching import NxMatchingGraph, RxMatchingGraph, LemonMatchingGraph
-
-
-def build_match_graph(code, ec, matching_backend="retworkx"):
-    """Build the matching graph for the given code.
-
-    Args:
-        code (SurfaceCode): the code class to decode
-        ec (string): the error complex ("primal" or "dual")
-        matching_backend (str or flamingpy.matching.MatchingGraph, optional):
-            The type of matching graph to build. If providing a string,
-            it must be either "networkx", "retworkx" or "lemon" to pick one
-            of the already implemented backends. Else, the provided type should
-            inherit from the MatchingGraph abstract base class and have an empty init.
-            The default is retworkx.
-
-    Returns:
-        MatchingGraph: The matching graph.
-    """
-    default_backends = {
-        "networkx": NxMatchingGraph,
-        "retworkx": RxMatchingGraph,
-        "lemon": LemonMatchingGraph,
-    }
-    if default_backends.get(matching_backend):
-        matching_backend = default_backends[matching_backend]
-
-    return matching_backend(ec, code)
-
-
-def mwpm_decoder(code, ec, backend="retworkx", draw=False, drawing_opts=None):
-    """Run the minimum-weight perfect matching decoder on code.
-
-    Args:
-        code (SurfaceCode): the code class to decode and correct
-        ec (string): the error complex ("primal" or "dual")
-        backend (str or flamingpy.matching.MatchingGraph, optional):
-            The type of matching graph to build. If providing a string,
-            it must be either "networkx", "retworkx" or "lemon" to pick one
-            of the already implemented backends. Else, the provided type should
-            inherit from the MatchingGraph abstract base class and have an empty init.
-            The default is the retworkx.
-        draw (bool): whether or not to draw the MWPM decoding process:
-                stabilizer graph, matching graph, syndrome plot, and
-                matching.
-        drawing_opts (dict): the drawing options, to be fed into
-            viz.draw_mwpm_decoding (see that function for more details).
-
-    Returns:
-        set[tuples]: the nodes (representing qubits) be fed into the recovery
-            (i.e. whose bit values must be flipped).
-    """
-    stab_graph = getattr(code, ec + "_stab_graph")
-    matching_graph = build_match_graph(code, ec, backend)
-    matching = matching_graph.min_weight_perfect_matching()
-
-    # Draw the stabilizer graph, matching graph, and syndrome, if
-    # desired.
-    if draw:
-        from flamingpy.utils.viz import draw_decoding
-
-        draw_decoding(
-            code,
-            ec,
-            dec_objects={"matching_graph": matching_graph, "matching": matching},
-            drawing_opts=drawing_opts,
-        )
-
-    qubits_to_flip = set()
-    for match in matching:
-        if match not in it.product(matching_graph.virtual_points, matching_graph.virtual_points):
-            path = matching_graph.edge_path(match)
-            pairs = [(path[i], path[i + 1]) for i in range(len(path) - 1)]
-            for pair in pairs:
-                common_vertex = stab_graph.edge_data(*pair)["common_vertex"]
-                qubits_to_flip ^= {common_vertex}
-    return qubits_to_flip
->>>>>>> 5c9301b6
+# Copyright 2022 Xanadu Quantum Technologies Inc.
+
+# Licensed under the Apache License, Version 2.0 (the "License");
+# you may not use this file except in compliance with the License.
+# You may obtain a copy of the License at
+
+#     http://www.apache.org/licenses/LICENSE-2.0
+
+# Unless required by applicable law or agreed to in writing, software
+# distributed under the License is distributed on an "AS IS" BASIS,
+# WITHOUT WARRANTIES OR CONDITIONS OF ANY KIND, either express or implied.
+# See the License for the specific language governing permissions and
+# limitations under the License.
+"""The minimum-weight perfect matching decoding algorithms."""
+
+# pylint: disable=import-outside-toplevel
+
+import itertools as it
+
+from flamingpy.decoders.mwpm.matching import NxMatchingGraph, RxMatchingGraph, LemonMatchingGraph
+
+
+def build_match_graph(code, ec, matching_backend="retworkx"):
+    """Build the matching graph for the given code.
+
+    Args:
+        code (SurfaceCode): the code class to decode
+        ec (string): the error complex ("primal" or "dual")
+        matching_backend (str or flamingpy.matching.MatchingGraph, optional):
+            The type of matching graph to build. If providing a string,
+            it must be either "networkx", "retworkx" or "lemon" to pick one
+            of the already implemented backends. Else, the provided type should
+            inherit from the MatchingGraph abstract base class and have an empty init.
+            The default is retworkx.
+
+    Returns:
+        MatchingGraph: The matching graph.
+    """
+    default_backends = {
+        "networkx": NxMatchingGraph,
+        "retworkx": RxMatchingGraph,
+        "lemon": LemonMatchingGraph,
+    }
+    if default_backends.get(matching_backend):
+        matching_backend = default_backends[matching_backend]
+
+    return matching_backend(ec, code)
+
+
+def mwpm_decoder(code, ec, backend="retworkx", draw=False, drawing_opts=None):
+    """Run the minimum-weight perfect matching decoder on code.
+
+    Args:
+        code (SurfaceCode): the code class to decode and correct
+        ec (string): the error complex ("primal" or "dual")
+        backend (str or flamingpy.matching.MatchingGraph, optional):
+            The type of matching graph to build. If providing a string,
+            it must be either "networkx", "retworkx" or "lemon" to pick one
+            of the already implemented backends. Else, the provided type should
+            inherit from the MatchingGraph abstract base class and have an empty init.
+            The default is the retworkx.
+        draw (bool): whether or not to draw the MWPM decoding process:
+                stabilizer graph, matching graph, syndrome plot, and
+                matching.
+        drawing_opts (dict): the drawing options, to be fed into
+            viz.draw_mwpm_decoding (see that function for more details).
+
+    Returns:
+        set[tuples]: the nodes (representing qubits) be fed into the recovery
+            (i.e. whose bit values must be flipped).
+    """
+    stab_graph = getattr(code, ec + "_stab_graph")
+    matching_graph = build_match_graph(code, ec, backend)
+    matching = matching_graph.min_weight_perfect_matching()
+
+    # Draw the stabilizer graph, matching graph, and syndrome, if
+    # desired.
+    if draw:
+        from flamingpy.utils.viz import draw_decoding
+
+        draw_decoding(
+            code,
+            ec,
+            dec_objects={"matching_graph": matching_graph, "matching": matching},
+            drawing_opts=drawing_opts,
+        )
+
+    qubits_to_flip = set()
+    for match in matching:
+        if match not in it.product(matching_graph.virtual_points, matching_graph.virtual_points):
+            path = matching_graph.edge_path(match)
+            pairs = [(path[i], path[i + 1]) for i in range(len(path) - 1)]
+            for pair in pairs:
+                common_vertex = stab_graph.edge_data(*pair)["common_vertex"]
+                qubits_to_flip ^= {common_vertex}
+    return qubits_to_flip