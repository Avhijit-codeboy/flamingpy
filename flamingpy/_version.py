# Copyright 2022 Xanadu Quantum Technologies Inc.

# Licensed under the Apache License, Version 2.0 (the "License");
# you may not use this file except in compliance with the License.
# You may obtain a copy of the License at

#     http://www.apache.org/licenses/LICENSE-2.0

# Unless required by applicable law or agreed to in writing, software
# distributed under the License is distributed on an "AS IS" BASIS,
# WITHOUT WARRANTIES OR CONDITIONS OF ANY KIND, either express or implied.
# See the License for the specific language governing permissions and
# limitations under the License.

"""Version number (major.minor.patch[label])"""


<<<<<<< HEAD
__version__ = "0.8.2a5.dev1"
=======
__version__ = "0.8.2a5-dev2"
>>>>>>> 1516ff02
<|MERGE_RESOLUTION|>--- conflicted
+++ resolved
@@ -15,8 +15,4 @@
 """Version number (major.minor.patch[label])"""
 
 
-<<<<<<< HEAD
-__version__ = "0.8.2a5.dev1"
-=======
-__version__ = "0.8.2a5-dev2"
->>>>>>> 1516ff02
+__version__ = "0.8.2a5.dev3"