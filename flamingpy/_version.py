# Copyright 2022 Xanadu Quantum Technologies Inc.

# Licensed under the Apache License, Version 2.0 (the "License");
# you may not use this file except in compliance with the License.
# You may obtain a copy of the License at

#     http://www.apache.org/licenses/LICENSE-2.0

# Unless required by applicable law or agreed to in writing, software
# distributed under the License is distributed on an "AS IS" BASIS,
# WITHOUT WARRANTIES OR CONDITIONS OF ANY KIND, either express or implied.
# See the License for the specific language governing permissions and
# limitations under the License.

"""Version number (major.minor.patch[label])"""


<<<<<<< HEAD
__version__ = "0.5.1a2"
=======
__version__ = "0.5.0a2"
>>>>>>> bd851148
<|MERGE_RESOLUTION|>--- conflicted
+++ resolved
@@ -15,8 +15,5 @@
 """Version number (major.minor.patch[label])"""
 
 
-<<<<<<< HEAD
-__version__ = "0.5.1a2"
-=======
-__version__ = "0.5.0a2"
->>>>>>> bd851148
+
+__version__ = "0.5.1a2"