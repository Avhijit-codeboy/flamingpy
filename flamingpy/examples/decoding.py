# Copyright 2022 Xanadu Quantum Technologies Inc.

# Licensed under the Apache License, Version 2.0 (the "License");
# you may not use this file except in compliance with the License.
# You may obtain a copy of the License at

#     http://www.apache.org/licenses/LICENSE-2.0

# Unless required by applicable law or agreed to in writing, software
# distributed under the License is distributed on an "AS IS" BASIS,
# WITHOUT WARRANTIES OR CONDITIONS OF ANY KIND, either express or implied.
# See the License for the specific language governing permissions and
# limitations under the License.
"""Example of instantiating, applying noise, decoding, recovering, and
visualizing this procedure for the measurement-based surface code."""
import matplotlib.pyplot as plt

<<<<<<< HEAD
from flamingpy.codes import alternating_polarity, SurfaceCode
=======
from flamingpy.codes import SurfaceCode
from flamingpy.cv.ops import CVLayer
>>>>>>> 9cbc9310
from flamingpy.decoders import decoder as dec
from flamingpy.noise import CVLayer, IidNoise


def decode_surface_code(distance, boundaries, ec, noise, decoder="MWPM", draw=True, show=False):
    """Example of instantiating, applying noise, decoding, recovering, and
    visualizing this procedure for the measurement-based surface code."""

    # Code and code lattice (cluster state)
    RHG_code = SurfaceCode(
        distance=distance,
        ec=ec,
        boundaries=boundaries,
    )

    # Noise model: set to "dv" for iid Z errors; "cv" for Gaussian Random Noise
    # over a GKP/sqeezed state architecture
    if noise == "cv":
        # CV (inner) code / state preparation
        p_swap = 0.05  # probability of having squeezed states (the rest are GKPs)
        CVRHG = CVLayer(RHG_code, p_swap=p_swap)
        # Noise model
        delta = 0.1  # GKP squeezing parameter
        cv_noise = {"noise": "grn", "delta": delta, "sampling_order": "initial"}
        # Apply noise, measure syndrome, translate to bit values
        CVRHG.apply_noise(cv_noise)
        CVRHG.measure_hom("p", RHG_code.all_syndrome_inds)
        dec.CV_decoder(RHG_code, translator=dec.GKP_binner)
        # Decoding options
        if decoder == "MWPM":
            weight_options = {
                "method": "blueprint",
                "integer": True,
                "multiplier": 100,
                "delta": delta,
            }
        else:
            weight_options = None
        decoder = {"inner": "basic", "outer": decoder}

    if noise == "dv":
        # i.i.d Pauli Z errors with probability p_Z
        p_Z = 0.02
        IidNoise(RHG_code, p_Z).apply_noise()
        weight_options = {"method": "uniform"}
        decoder = {"outer": decoder}

    # Drawing options
    node_colors = ("state", {"GKP": "gold", "p": "blue"}) if noise == "cv" else True
    dw = {
        "show_nodes": True,
        "color_nodes": node_colors,
        "show_recovery": True,
        "label_stabilizers": False,
        "label_boundary": False,
        "label_edges": False,
        "label": None,
        "legend": True,
        "show_title": True,
        "show_axes": True,
    }

    # Decode and plot
    c = dec.correct(
        code=RHG_code,
        decoder=decoder,
        weight_options=weight_options,
        sanity_check=True,
        draw=draw,
        drawing_opts=dw,
    )
    print(f"Success: {c}")

    if show:
        plt.show()
    else:
        plt.close()

    return c


if __name__ == "__main__":

    params = {
        # QEC code parameters
        "distance": 3,
        # Boundaries ("open" or "periodic")
        "boundaries": "open",
        # Error complex ("primal" or "dual")
        "ec": "primal",
        # Noise model: set to "dv" for iid Z errors; "cv" for Gaussian Random Noise
        # over a GKP/sqeezed state architecture
        "noise": "cv",
        # Decoder: set to "MWPM" for minimum-weight perfect matching, or
        # "UF" for Union-Find
        "decoder": "MWPM",
    }

    c = decode_surface_code(**params, show=True)<|MERGE_RESOLUTION|>--- conflicted
+++ resolved
@@ -15,12 +15,8 @@
 visualizing this procedure for the measurement-based surface code."""
 import matplotlib.pyplot as plt
 
-<<<<<<< HEAD
-from flamingpy.codes import alternating_polarity, SurfaceCode
-=======
 from flamingpy.codes import SurfaceCode
 from flamingpy.cv.ops import CVLayer
->>>>>>> 9cbc9310
 from flamingpy.decoders import decoder as dec
 from flamingpy.noise import CVLayer, IidNoise
 
