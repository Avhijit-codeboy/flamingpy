<<<<<<< HEAD
# Copyright 2022 Xanadu Quantum Technologies Inc.

# Licensed under the Apache License, Version 2.0 (the "License");
# you may not use this file except in compliance with the License.
# You may obtain a copy of the License at

#     http://www.apache.org/licenses/LICENSE-2.0

# Unless required by applicable law or agreed to in writing, software
# distributed under the License is distributed on an "AS IS" BASIS,
# WITHOUT WARRANTIES OR CONDITIONS OF ANY KIND, either express or implied.
# See the License for the specific language governing permissions and
# limitations under the License.
"""Helper functions to draw various graphs and generate plots using Matplotlib.

Plots are configured via the `plot_params` dictionary. These parameters
are associated with Matplolib's rc settings and are modified within the
plotting functions using the `rc_context` context manager. This approach
avoids having to modify the global Matplotlib `rc_params`.

To modify the plot parameters use, for example,

  .. code::
    from flamingpy.utils.viz import plot_params as fp_plot_params
    fp_plot_params["font.size"] = 20
"""

# pylint: disable=too-many-statements,too-many-locals

import itertools as it

import numpy as np
import networkx as nx
import matplotlib as mpl
from matplotlib.patches import Patch
import matplotlib.pyplot as plt
import matplotlib.lines as mlines
from mpl_toolkits.mplot3d.art3d import Poly3DCollection

from flamingpy.codes import Stabilizer
from flamingpy.cv import gkp

plot_params = {
    "font.size": 10,
    "font.family": "serif",
    "axes.labelsize": 11,
    "axes.titlesize": 13,
    "xtick.labelsize": 10,
    "ytick.labelsize": 10,
    "legend.fontsize": 10,
    "grid.color": "lightgray",
    "lines.markersize": 5,
    "lines.linewidth": 4,
    "figure.figsize": (8, 6),
}


@mpl.rc_context(plot_params)
def plot_integer_part(xs, ns, alpha, show=True):
    """Plot the integer part of real numbers mod alpha."""
    xmin, xmax = alpha * (xs[0] // alpha), alpha * (xs[-1] // alpha) + alpha
    newxticks = np.linspace(xmin, xmax, int((xmax - xmin) // alpha) + 1)
    newxlabels = [gkp.to_pi_string(tick) for tick in newxticks]
    fig = plt.figure()
    ax = plt.gca()
    plt.plot(xs, ns, ".")
    plt.title("Integer Part")
    plt.xlabel("$x$")
    plt.xticks(newxticks, newxlabels)
    plt.ylabel(r"$\mathrm{int}(x)$")
    if show:
        plt.show()

    return fig, ax


@mpl.rc_context(plot_params)
def plot_fractional_part(xs, fs, alpha, show=True):
    """Plot the fractional part of real numbers mod alpha."""
    plt.title("Fractional Part")
    plt.plot(xs, fs, ".")
    xmin, xmax = alpha * (xs[0] // alpha), alpha * (xs[-1] // alpha) + alpha
    newxticks = np.linspace(xmin, xmax, int((xmax - xmin) // alpha) + 1)
    newyticks = np.linspace(-alpha / 2, alpha / 2, num=7)
    newxlabels = [gkp.to_pi_string(tick) for tick in newxticks]
    newylabels = ["{:.3f}".format(tick) for tick in newyticks[1:-1]]
    newylabels = [gkp.to_pi_string(-alpha / 2)] + newylabels + [gkp.to_pi_string(alpha / 2)]
    plt.xticks(newxticks, newxlabels)
    plt.xlabel("$x$")
    plt.yticks(newyticks, newylabels)
    plt.ylabel(r"$\mathrm{frac}(x)$")
    if show:
        plt.show()


@mpl.rc_context(plot_params)
def plot_GKP_bins(outcomes, bit_values, alpha, show=True):
    """Plot binned real numbers mod alpha."""
    xmin, xmax = alpha * (outcomes[0] // alpha), alpha * (outcomes[-1] // alpha) + alpha
    newxticks = np.linspace(xmin, xmax, int((xmax - xmin) // alpha) + 1)
    newxlabels = [gkp.to_pi_string(tick) for tick in newxticks]
    fig = plt.figure()
    ax = plt.gca()
    plt.plot(outcomes, bit_values, ".")
    plt.title("Binned values")
    plt.xticks(newxticks, newxlabels)
    plt.xlabel("Outcomes")
    plt.yticks([0, 1], [0, 1])
    plt.ylabel("Bit values")
    if show:
        plt.show()

    return fig, ax


@mpl.rc_context(plot_params)
def plot_Z_err_cond(hom_val, error, alpha, use_hom_val, show=True):
    """Plot conditional phase probabilities for GKP states."""
    _, frac = gkp.GKP_binner(hom_val, return_fraction=True)
    val = hom_val if use_hom_val else frac
    xmin, xmax = alpha * (hom_val[0] // alpha), alpha * (hom_val[-1] // alpha) + alpha
    print(xmin, xmax, min(val), max(val))
    newxticks = np.linspace(xmin, xmax, int((xmax - xmin) // alpha) + 1)
    newxlabels = [gkp.to_pi_string(tick) for tick in newxticks]
    fig = plt.figure()
    ax = plt.gca()
    plt.plot(val, error, ".")
    plt.xlabel("Homodyne value")
    plt.ylabel("Error")
    addendum = "Full homodyne value" if use_hom_val else "Central peak"
    plt.title("Conditional phase probabilities: " + addendum)
    plt.xticks(newxticks, newxlabels)
    if show:
        plt.show()

    return fig, ax


@mpl.rc_context(plot_params)
def draw_EGraph(
    egraph,
    color_nodes=False,
    color_edges=False,
    state_colors=None,
    label=None,
    title=False,
    legend=False,
    show_axes=True,
):
    """Draw the graph state represented by the EGraph.

    Args:
        color_nodes (bool or string or dict): Options are:

            True: color the nodes based on the 'color' attribute
                attached to the node. If unavailable, color nodes black.
            'state': color nodes based on the 'state' attribute. Uses
                the color wheel by default, but colors can also be
                specified via a dictionary in the state_colors argument.
            string: color all nodes with the color specified by the stirng
            dict: color nodes based on the 'type' attribute of the node,
                with the dictionary specifying the colours. For example,
                if the type can be primal or dual, the dictionary should
                be of the form:

                    {"primal": primal_color, "dual": dual_color}.

        color_edges (bool):

            True: color the edges based on the 'color' attribute
                attached to the node. If unavailable, color nodes grey.
            string: color all edges with the color specified by the stirng
            dict: color edges based on the 'weight' attribute of the node,
                with the dictionary specifying the colours. For example,
                if the weight can be +1 or -1, the dictionary should
                be of the form:

                    {-1: minus_color, +1: plus_color}.

        label (NoneType or string): plot values next to each node
            associated with the node attribute label. For example,
            to plot bit values, set label to "bit_val". If set to 'index',
            it will plot the integer indices of the nodes. If the attribute
            for some or all of the nodes, a message will print indicating
            for how many nodes the attribute has not been set.
        title (bool): if True, display the title, depending on the label.
            For default labels, the titles are converted from attribute
            name to plane English and capitalized.
        legend (bool): if True and label is set to 'state', display
            the state color legend.
        show_axes (bool): if False, turn off the axes.

    Returns:
        A Matplotib Axes object.
    """
    if state_colors is None:
        state_colors = {}

    dims = egraph.graph.get("dims")
    xmax, ymax, zmax = dims

    fig = plt.figure()
    ax = fig.add_subplot(111, projection="3d")

    if label:
        title_dict = {
            "p_phase": "Phase error probabilities",
            "p_phase_cond": "Conditional phase error probabilities",
            "hom_val_p": "p-homodyne outcomes",
            "hom_val_q": "q-homodyne outcomes",
            "bit_val": "Bit values",
            "weight": "Weights",
            "index": "Indices",
        }
        name = title_dict.get(label) if title_dict.get(label) else label
        n_uncomputed = 0
        if title:
            ax.set_title(name)
            ax.title.set_size(plot_params.get("axes.titlesize"))
        if label == "index":
            indices = egraph.index_generator()

    if color_nodes == "state":
        handles = []
        color_cycle = plt.rcParams["axes.prop_cycle"].by_key()["color"]
        i = 0
        for state in state_colors.keys():
            color = state_colors.get(state)
            if not color:
                color = color_cycle[i]
            line = mlines.Line2D([], [], color=color, marker=".", label=state)
            handles += [line]
            state_colors[state] = color
            i += 1

    # Plotting points. y and z are swapped in the loops so that
    # z goes into the page; however, the axes labels are correct.
    for point in egraph.nodes:
        x, z, y = point

        # Color nodes based on color_nodes if string, or based on
        # color attribute if True; black otherwise.
        if color_nodes == "state":
            color = state_colors.get(egraph.nodes[point].get("state"))
        elif isinstance(color_nodes, dict):
            color = color_nodes.get(egraph.nodes[point].get("type"))
        elif isinstance(color_nodes, str):
            color = color_nodes
        else:
            color = egraph.nodes[point].get("color") if color_nodes else "k"

        ax.scatter(x, y, z, c=color)

        if label:
            value = egraph.nodes[point].get(label) if label != "index" else indices[point]
            if value is not None:
                # Raise negative sign above node.
                sign = "^{-}" if value < 0 else " "
                if not isinstance(value, int):
                    value = r"${}{:.2g}$".format(sign, np.abs(value))
                ax.text(
                    x + 0.05,
                    y,
                    z,
                    value,
                    color="MediumBlue",
                    # backgroundcolor="w",
                    zorder=2,
                )
            else:
                n_uncomputed += 1

    if label and n_uncomputed > 0:
        message = "{} at {} node(s) have not yet been computed."
        print(message.format(name.lower(), n_uncomputed))

    for edge in egraph.edges:

        # Color edges based on color_edges if string, or based on
        # color attribute if True; black otherwise.
        if isinstance(color_edges, str):
            color = color_edges
        elif isinstance(color_edges, dict):
            color = color_edges.get(egraph.edges[edge].get("weight"))
        else:
            color = egraph.edges[edge].get("color") if color_edges else "grey"

        x1, z1, y1 = edge[0]
        x2, z2, y2 = edge[1]
        plt.plot([x1, x2], [y1, y2], [z1, z2], color=color, linewidth=0.5)

    if color_nodes == "state" and legend:
        ax.legend(handles=handles)

    plt.xticks(range(0, 2 * xmax))
    plt.yticks(range(0, 2 * zmax))
    ax.set_zticks(range(0, 2 * ymax))
    ax.set_xlabel("x", labelpad=15)
    ax.set_ylabel("z", labelpad=15)
    ax.set_zlabel("y", labelpad=15)
    if not show_axes:
        ax.axis("off")
    plt.tight_layout(pad=5)
    plt.draw()
    return fig, ax


@mpl.rc_context(plot_params)
def plot_mat_heat_map(mat, show=True, title=None):
    """Plot the heat map of a matrix."""
    fig = plt.figure()
    ax = plt.gca()
    if not isinstance(mat, np.ndarray):
        mat = mat.toarray()
    plt.matshow(mat, 0)
    if title:
        plt.title(title)
    cbar = plt.colorbar()
    cbar.set_label(
        "value", rotation=270, fontsize=plot_params.get("axes.labelsize", 10) * 1.2, labelpad=20
    )
    if show:
        plt.show()

    axs = [ax, cbar.ax]
    return fig, axs


@mpl.rc_context(plot_params)
def draw_dec_graph(graph, label_edges=False, node_labels=None, title=""):
    """Draw a stabilizer or matching graph with a color legend.

    This requires that the graph is implemented with the NetworkX backend.

    Args:
        graph (NxStabilizerGraph or NxMatchingGraph): the graph to draw.
        label_edges (bool, optional): if `True`, label the edges
            of the graph with their weight. Defaults to False.
        node_labels (dict of node to label, optional): if provided, the nodes
            will be identified with the given labels. Else, there will be no
            label for the nodes.
        title (string, optional): add the given title to the plot.
    """
    if not isinstance(graph.graph, nx.Graph):
        raise ValueError("The graph must be implemented with the networkx backend.")

    # Remove 'low' and 'high' nodes, which are not important for visualization.
    if graph.__class__.__name__ == "NxStabilizerGraph":
        graph.graph.remove_nodes_from({"low", "high"})

    graph = graph.graph
    layout = nx.circular_layout(graph)

    fig, ax = plt.subplots()
    if title != "":
        ax.set_title(title)

    # Color edges based on weight, and draw a colobar.
    # divider = make_axes_locatable(ax)
    ax.axis("off")
    cmap, norm = draw_curved_edges(graph, layout, ax)
    nx.draw_networkx_nodes(graph, pos=layout, node_color="#202020", ax=ax)

    # Draw node labels
    if node_labels is not None:
        node_labels = {node: label for node, label in node_labels.items() if node in graph}
        nx.draw_networkx_labels(
            graph, pos=layout, labels=node_labels, font_color="white", font_weight=100, ax=ax
        )

    if label_edges:
        weight_dict = {edge: "{:.2f}".format(graph.edges[edge]["weight"]) for edge in graph.edges}
        nx.draw_networkx_edge_labels(
            graph,
            layout,
            edge_labels=weight_dict,
            font_size=plot_params.get("font.size", 7) * 0.75,
            clip_on=False,
            alpha=0.7,
            verticalalignment="center_baseline",
            bbox={"alpha": 0},
        )

    cax, kw = mpl.colorbar.make_axes(ax, location="right", fraction=0.15)
    cbar = mpl.colorbar.ColorbarBase(cax, cmap=cmap, norm=norm, **kw)
    cbar.ax.tick_params(labelsize=plot_params.get("axes.labelsize", 10), rotation=270)
    cbar.set_label(
        "weight", rotation=270, fontsize=plot_params.get("axes.labelsize", 10), labelpad=20
    )

    axs = [ax, cax]
    return fig, axs


def draw_curved_edges(graph, layout, ax, rad=0.5):
    """Draw curved edges using matplotlib directly instead of networkx.

    This requires that the graph is implemented with the NetworkX backend.

    Args:
        graph (NxGraph): The graph to draw.
        layout (dict): A dictionary of positions keyed by node.
        ax (matplotlib.pyplot.Axis): The axis on which arrows should be drawn.
        rad (float, optional): Curvature of the arrows in radians.
    """

    edges = graph.edges
    edge_weights = [edges[edge]["weight"] for edge in edges]

    cmap = mpl.cm.get_cmap("Spectral")
    norm = mpl.colors.Normalize(vmin=np.min(edge_weights), vmax=np.max(edge_weights))
    for edge in graph.edges():
        source, target = edge
        arrowprops = dict(
            arrowstyle="-",
            color=cmap(norm(edges[edge]["weight"])),
            connectionstyle=f"arc3,rad={rad}",
            linestyle="-",
            linewidth=plot_params.get("lines.linewidth", 1) / 2,
            alpha=0.8,
        )
        ax.annotate("", xy=layout[source], xytext=layout[target], arrowprops=arrowprops)
    return cmap, norm


@mpl.rc_context(plot_params)
def syndrome_plot(code, ec, index_dict=None, drawing_opts=None):
    """Draw the syndrome plot for a code.

    A comprehensive graphing tool for drawing the error syndrome of code.
    Labelling options are specified with the help of
    drawing_opts, and can include:

                'show_nodes' -> the underlying graph displayed
                'label_nodes' -> node labels, as per draw_EGraph
                'label_stabilizers' -> indices of the stabilizers
                'label_boundary'-> indices of the boundary points
                'legend' -> legends for the nodes and stabilizers

    Stabilizers are shown as transparent voxels, green for even parity and
    red for odd. For now, stabilizers on periodic boundaries are not
    drawn in a special way, stabilizers on dual boundaries are unshifted
    from the primal stabilizer location, and incomplete stabilizers
    are still represented as complete cubes.

    Args:
        code (SurfaceCode): the qubit QEC code
        ec (string): the error complex ('primal' or 'dual')
        index_dict (dict): the stabiizer-to-index mapping
        drawing_opts (dict): a dictionary of drawing options, with
            all possibilities described above.

    Returns:
        tuple: figure and axes
    """

    cubes = getattr(code, ec + "_stabilizers")
    # Default drawing options.
    draw_dict = {
        "show_nodes": False,
        "color_nodes": "state",
        "color_edges": "k",
        "label": None,
        "legend": True,
        "state_colors": {"p": None, "GKP": None},
        "show_title": True,
        "show_axes": True,
        "label_stabilizers": True,
        "label_boundary": False,
    }
    # Combine default dictionary with supplied dictionary, duplicates
    # favor supplied dictionary.
    if drawing_opts is None:
        drawing_opts = {}
    drawing_opts = {**draw_dict, **drawing_opts}

    # Shape and font properties from the original graph.
    shape = np.array(code.dims)
    # If show_nodes is True, get the axes object and legend from
    # draw_EGraph (this also plots the graph in the console).
    if drawing_opts["show_nodes"]:
        egraph_args = [
            "color_nodes",
            "color_edges",
            "state_colors",
            "label",
            "legend",
            "show_axes",
        ]
        egraph_opts = {k: drawing_opts[k] for k in egraph_args}
        fig, ax = draw_EGraph(code.graph, **egraph_opts)
        leg = ax.get_legend()
    # If show_nodes is False, create a new figure with size
    # determined by the dimensions of the lattice.
    else:
        fig = plt.figure()
        ax = fig.gca(projection="3d")
        plt.xticks(range(0, 2 * shape[0] - 1))
        plt.yticks(range(0, 2 * shape[1] - 1))
        ax.set_zticks(range(0, 2 * shape[2] - 1))
        ax.set_xlabel("x", labelpad=20)
        ax.set_ylabel("z", labelpad=20)
        ax.set_zlabel("y", labelpad=20)
        leg = None
    # Illustrate stabilizers with voxels colored green for even
    # parity and red for odd pariy.
    positions, colors, sizes = [], [], []
    for cube in cubes:

        # Obtain smallest, largest, and middle coordinates for each
        # cube.
        xmin, xmax = np.array(cube.xlims())
        ymin, ymax = np.array(cube.ylims())
        zmin, zmax = np.array(cube.zlims())
        xmid, ymid, zmid = np.array(cube.midpoint())
        # Fill in the color arrays depending on parity.
        if cube.parity:
            color = "#FF000015"
        else:
            color = "#00FF0015"

        # gap defines the distance between adjacent cubes
        gap = 0.15
        min_arr = np.array([xmin, ymin, zmin])
        max_arr = np.array([xmax, ymax, zmax])
        positions.append(min_arr + gap)
        sizes.append(np.abs(max_arr - min_arr) - 2 * gap)
        colors.append(color)

        if drawing_opts["label_stabilizers"] and index_dict:

            if cube in index_dict:
                ax.text(xmid, ymid, zmid, index_dict[cube])

    # draw cubes
    pc = _plot_cubes_at(positions, colors=colors, sizes=sizes)
    ax.add_collection3d(pc)

    # setting plot limits to give some room to the boxes
    ymin = 0 if ec == "primal" else -2
    ax.set_xlim(0, 2 * shape[0])
    ax.set_ylim(ymin, 2 * shape[1])
    ax.set_zlim(0, 2 * shape[2])

    if drawing_opts["label_boundary"] and index_dict:
        bound_points = getattr(code, ec + "_bound_points")
        for point in bound_points:
            ax.scatter(*point, s=5, c="k")
            ax.text(*point, index_dict[point])

    # Define a legend for red/green cubes.
    legend_elements = [
        Patch(facecolor="#00FF0050", label="even parity"),
        Patch(facecolor="#FF000050", label="odd parity"),
    ]
    if drawing_opts["legend"]:
        ax.legend(handles=legend_elements, loc="upper left")
    # Since draw_EGraph legend has been overwritten, re-add
    # it to the plot.
    if leg:
        ax.add_artist(leg)
    if drawing_opts["show_title"]:
        ax.set_title(ec.capitalize() + " syndrome")

    return fig, ax


def _plot_cubes_at(positions, sizes=None, colors=None, **kwargs):
    """Plot cubes with their origin located at ``positions``.

    Note cubes are located by displacing them from the origin. In that sense,
    the location is defined by the corner matching the origin of the coordinate
    system before displacement.

    Args:
        positions (Iterable): An interable of dimension ``(N,3)`` containing the
            position of the corner of the cube.
        sizes (Iterable): An interable of dimension ``(N,3)`` containing the size of
            the cube in the coordinate directions.
        colors (Iterable): An iterable of size ``N`` containing the colors of the cube.
            This can be any of the option allowed by matplolib.

    Keyword arguments:
        **kwargs: all other parameters are forwarded to
            ```Poly3DColletion`` <https://matplotlib.org/stable/api/_as_gen/mpl_toolkits.mplot3d.art3d.Poly3DCollection.html>`_.

    Returs:
        Poly3DCollection: A collection of 3D polygons defining the cubes.
    """

    g = [_cuboid_data(p, size=s) for p, s in zip(positions, sizes)]
    return Poly3DCollection(np.concatenate(g), facecolors=np.repeat(colors, 6, axis=0), **kwargs)


def _cuboid_data(origin, size=(1, 1, 1)):
    """Return an array with the corners of a cube of size 1."""

    X = np.array(
        [
            [[0, 1, 0], [0, 0, 0], [1, 0, 0], [1, 1, 0]],
            [[0, 0, 0], [0, 0, 1], [1, 0, 1], [1, 0, 0]],
            [[1, 0, 1], [1, 0, 0], [1, 1, 0], [1, 1, 1]],
            [[0, 0, 1], [0, 0, 0], [0, 1, 0], [0, 1, 1]],
            [[0, 1, 0], [0, 1, 1], [1, 1, 1], [1, 1, 0]],
            [[0, 1, 1], [0, 0, 1], [1, 0, 1], [1, 1, 1]],
        ]
    ).astype(float)
    # scale the sides of the cube
    for i in range(3):
        X[:, :, i] *= size[i]
    # displace the cube origin
    X += np.array(origin)

    return X


@mpl.rc_context(plot_params)
def draw_recovery(ax, **kwargs):
    """Plot the recovery."""
    if kwargs.get("show_title"):
        ax.set_title("Syndrome and recovery")
    recovery_set = kwargs.get("recovery_set")
    if recovery_set:
        for point in recovery_set:
            ax.plot(*point, "o", c="k", markersize=6)
    matching = kwargs.get("matching")
    G_match = kwargs.get("matching_graph")
    if matching:
        virtual_points = G_match.virtual_points
        for pair in matching:
            if pair not in it.product(virtual_points, virtual_points):
                xlist, ylist, zlist = [], [], []
                path = G_match.edge_path(pair)
                for node in path:
                    if isinstance(node, Stabilizer):
                        x, y, z = node.midpoint()
                    else:
                        x, y, z = node
                        plt.plot(x, y, z, marker="2", markersize=15, c="k")
                    xlist += [x]
                    ylist += [y]
                    zlist += [z]
                ax.plot(
                    xlist,
                    ylist,
                    zlist,
                    "o-",
                    c=np.random.rand(3),
                    linewidth=plot_params.get("lines.linewidth", None) * 0.9,
                )
    return ax


def draw_decoding(code, ec, dec_objects=None, drawing_opts=None):
    """Draw the stabilizer and matching graphs, and the plot the syndrome."""
    if drawing_opts is None:
        drawing_opts = {}

    G_stabilizer = getattr(code, ec + "_stab_graph")
    G_match = dec_objects.get("matching_graph")
    # An integer label for each node in the stabilizer and matching
    # graphs. This is useful to identify the nodes in the plots.
    if drawing_opts.get("label_stabilizers") or drawing_opts.get("label_boundary"):
        # Node labels for the stabilizer graph (avoid "low" / "high" nodes)
        node_labels = {node: index for index, node in enumerate(list(G_stabilizer.nodes())[2:])}
        # Update node labels to work with the matching graph---needs to be done
        # because virtual boundary nodes are of the form ((x, y, z), i).
        if G_match:
            for virtual_node in set(G_match.graph.nodes()) - set(G_stabilizer.nodes()):
                index = node_labels[virtual_node[0]]
                node_labels[virtual_node] = index
    else:
        node_labels = None
    label_edges = bool(drawing_opts.get("label_edges"))
    show_title = bool(drawing_opts.get("show_title"))
    # title = drawing_opts.get_title()
    code.draw_stabilizer_graph(
        ec,
        title=ec.capitalize() + " stabilizer graph" if show_title else "",
        label_edges=label_edges,
        node_labels=node_labels,
    )
    if G_match:
        if len(G_match.graph):
            G_match.draw(
                title=ec.capitalize() + " matching graph" if show_title else "",
                label_edges=label_edges,
                node_labels=node_labels,
            )
        else:
            print("\nMatching graph empty!\n")

    _, ax = syndrome_plot(code, ec, drawing_opts=drawing_opts, index_dict=node_labels)
    if drawing_opts.get("show_recovery"):
        draw_recovery(ax, show_title=drawing_opts.get("show_title"), **dec_objects)
=======
# Copyright 2022 Xanadu Quantum Technologies Inc.

# Licensed under the Apache License, Version 2.0 (the "License");
# you may not use this file except in compliance with the License.
# You may obtain a copy of the License at

#     http://www.apache.org/licenses/LICENSE-2.0

# Unless required by applicable law or agreed to in writing, software
# distributed under the License is distributed on an "AS IS" BASIS,
# WITHOUT WARRANTIES OR CONDITIONS OF ANY KIND, either express or implied.
# See the License for the specific language governing permissions and
# limitations under the License.
"""Helper functions to draw various graphs and generate plots using Matplotlib.

Plots are configured via the `plot_params` dictionary. These parameters
are associated with Matplolib's rc settings and are modified within the
plotting functions using the `rc_context` context manager. This approach
avoids having to modify the global Matplotlib `rc_params`.

To modify the plot parameters use, for example,

  .. code::
    from flamingpy.utils.viz import plot_params as fp_plot_params
    fp_plot_params["font.size"] = 20
"""

# pylint: disable=too-many-statements,too-many-locals

import itertools as it

import numpy as np
import networkx as nx
import matplotlib as mpl
from matplotlib.patches import Patch
import matplotlib.pyplot as plt
import matplotlib.lines as mlines
from mpl_toolkits.mplot3d.art3d import Poly3DCollection

from flamingpy.codes import Stabilizer
from flamingpy.cv import gkp

plot_params = {
    "font.size": 10,
    "font.family": "serif",
    "axes.labelsize": 11,
    "axes.titlesize": 13,
    "xtick.labelsize": 10,
    "ytick.labelsize": 10,
    "legend.fontsize": 10,
    "grid.color": "lightgray",
    "lines.markersize": 5,
    "lines.linewidth": 4,
    "figure.figsize": (8, 6),
}


@mpl.rc_context(plot_params)
def plot_integer_part(xs, ns, alpha, show=True):
    """Plot the integer part of real numbers mod alpha."""
    xmin, xmax = alpha * (xs[0] // alpha), alpha * (xs[-1] // alpha) + alpha
    newxticks = np.linspace(xmin, xmax, int((xmax - xmin) // alpha) + 1)
    newxlabels = [gkp.to_pi_string(tick) for tick in newxticks]
    fig = plt.figure()
    ax = plt.gca()
    plt.plot(xs, ns, ".")
    plt.title("Integer Part")
    plt.xlabel("$x$")
    plt.xticks(newxticks, newxlabels)
    plt.ylabel(r"$\mathrm{int}(x)$")
    if show:
        plt.show()

    return fig, ax


@mpl.rc_context(plot_params)
def plot_fractional_part(xs, fs, alpha, show=True):
    """Plot the fractional part of real numbers mod alpha."""
    plt.title("Fractional Part")
    plt.plot(xs, fs, ".")
    xmin, xmax = alpha * (xs[0] // alpha), alpha * (xs[-1] // alpha) + alpha
    newxticks = np.linspace(xmin, xmax, int((xmax - xmin) // alpha) + 1)
    newyticks = np.linspace(-alpha / 2, alpha / 2, num=7)
    newxlabels = [gkp.to_pi_string(tick) for tick in newxticks]
    newylabels = ["{:.3f}".format(tick) for tick in newyticks[1:-1]]
    newylabels = [gkp.to_pi_string(-alpha / 2)] + newylabels + [gkp.to_pi_string(alpha / 2)]
    plt.xticks(newxticks, newxlabels)
    plt.xlabel("$x$")
    plt.yticks(newyticks, newylabels)
    plt.ylabel(r"$\mathrm{frac}(x)$")
    if show:
        plt.show()


@mpl.rc_context(plot_params)
def plot_GKP_bins(outcomes, bit_values, alpha, show=True):
    """Plot binned real numbers mod alpha."""
    xmin, xmax = alpha * (outcomes[0] // alpha), alpha * (outcomes[-1] // alpha) + alpha
    newxticks = np.linspace(xmin, xmax, int((xmax - xmin) // alpha) + 1)
    newxlabels = [gkp.to_pi_string(tick) for tick in newxticks]
    fig = plt.figure()
    ax = plt.gca()
    plt.plot(outcomes, bit_values, ".")
    plt.title("Binned values")
    plt.xticks(newxticks, newxlabels)
    plt.xlabel("Outcomes")
    plt.yticks([0, 1], [0, 1])
    plt.ylabel("Bit values")
    if show:
        plt.show()

    return fig, ax


@mpl.rc_context(plot_params)
def plot_Z_err_cond(hom_val, error, alpha, use_hom_val, show=True):
    """Plot conditional phase probabilities for GKP states."""
    _, frac = gkp.GKP_binner(hom_val, return_fraction=True)
    val = hom_val if use_hom_val else frac
    xmin, xmax = alpha * (hom_val[0] // alpha), alpha * (hom_val[-1] // alpha) + alpha
    print(xmin, xmax, min(val), max(val))
    newxticks = np.linspace(xmin, xmax, int((xmax - xmin) // alpha) + 1)
    newxlabels = [gkp.to_pi_string(tick) for tick in newxticks]
    fig = plt.figure()
    ax = plt.gca()
    plt.plot(val, error, ".")
    plt.xlabel("Homodyne value")
    plt.ylabel("Error")
    addendum = "Full homodyne value" if use_hom_val else "Central peak"
    plt.title("Conditional phase probabilities: " + addendum)
    plt.xticks(newxticks, newxlabels)
    if show:
        plt.show()

    return fig, ax


# pylint: disable=too-many-arguments
@mpl.rc_context(plot_params)
def draw_EGraph(
    egraph,
    color_nodes=False,
    color_edges=False,
    state_colors=None,
    label=None,
    title=False,
    legend=False,
    show_axes=True,
):
    """Draw the graph state represented by the EGraph.

    Args:
        color_nodes (bool or string or dict): Options are:

            True: color the nodes based on the 'color' attribute
                attached to the node. If unavailable, color nodes black.
            'state': color nodes based on the 'state' attribute. Uses
                the color wheel by default, but colors can also be
                specified via a dictionary in the state_colors argument.
            string: color all nodes with the color specified by the stirng
            dict: color nodes based on the 'type' attribute of the node,
                with the dictionary specifying the colours. For example,
                if the type can be primal or dual, the dictionary should
                be of the form:

                    {"primal": primal_color, "dual": dual_color}.

        color_edges (bool):

            True: color the edges based on the 'color' attribute
                attached to the node. If unavailable, color nodes grey.
            string: color all edges with the color specified by the stirng
            dict: color edges based on the 'weight' attribute of the node,
                with the dictionary specifying the colours. For example,
                if the weight can be +1 or -1, the dictionary should
                be of the form:

                    {-1: minus_color, +1: plus_color}.

        label (NoneType or string): plot values next to each node
            associated with the node attribute label. For example,
            to plot bit values, set label to "bit_val". If set to 'index',
            it will plot the integer indices of the nodes. If the attribute
            for some or all of the nodes, a message will print indicating
            for how many nodes the attribute has not been set.
        title (bool): if True, display the title, depending on the label.
            For default labels, the titles are converted from attribute
            name to plane English and capitalized.
        legend (bool): if True and label is set to 'state', display
            the state color legend.
        show_axes (bool): if False, turn off the axes.

    Returns:
        A Matplotib Axes object.
    """
    if state_colors is None:
        state_colors = {}

    dims = egraph.graph.get("dims")
    xmax, ymax, zmax = dims

    fig = plt.figure()
    ax = fig.add_subplot(111, projection="3d")

    if label:
        title_dict = {
            "p_phase": "Phase error probabilities",
            "p_phase_cond": "Conditional phase error probabilities",
            "hom_val_p": "p-homodyne outcomes",
            "hom_val_q": "q-homodyne outcomes",
            "bit_val": "Bit values",
            "weight": "Weights",
            "index": "Indices",
        }
        name = title_dict.get(label) if title_dict.get(label) else label
        n_uncomputed = 0
        if title:
            ax.set_title(name)
            ax.title.set_size(plot_params.get("axes.titlesize"))
        if label == "index":
            indices = egraph.index_generator()

    if color_nodes == "state":
        handles = []
        color_cycle = plt.rcParams["axes.prop_cycle"].by_key()["color"]
        i = 0
        for state in state_colors.keys():
            color = state_colors.get(state)
            if not color:
                color = color_cycle[i]
            line = mlines.Line2D([], [], color=color, marker=".", label=state)
            handles += [line]
            state_colors[state] = color
            i += 1

    # Plotting points. y and z are swapped in the loops so that
    # z goes into the page; however, the axes labels are correct.
    for point in egraph.nodes:
        x, z, y = point

        # Color nodes based on color_nodes if string, or based on
        # color attribute if True; black otherwise.
        if color_nodes == "state":
            color = state_colors.get(egraph.nodes[point].get("state"))
        elif isinstance(color_nodes, dict):
            color = color_nodes.get(egraph.nodes[point].get("type"))
        elif isinstance(color_nodes, str):
            color = color_nodes
        else:
            color = egraph.nodes[point].get("color") if color_nodes else "k"

        ax.scatter(x, y, z, c=color)

        if label:
            value = egraph.nodes[point].get(label) if label != "index" else indices[point]
            if value is not None:
                # Raise negative sign above node.
                sign = "^{-}" if value < 0 else " "
                if not isinstance(value, int):
                    value = r"${}{:.2g}$".format(sign, np.abs(value))
                ax.text(
                    x + 0.05,
                    y,
                    z,
                    value,
                    color="MediumBlue",
                    # backgroundcolor="w",
                    zorder=2,
                )
            else:
                n_uncomputed += 1

    if label and n_uncomputed > 0:
        message = "{} at {} node(s) have not yet been computed."
        print(message.format(name.lower(), n_uncomputed))

    for edge in egraph.edges:

        # Color edges based on color_edges if string, or based on
        # color attribute if True; black otherwise.
        if isinstance(color_edges, str):
            color = color_edges
        elif isinstance(color_edges, dict):
            color = color_edges.get(egraph.edges[edge].get("weight"))
        else:
            color = egraph.edges[edge].get("color") if color_edges else "grey"

        x1, z1, y1 = edge[0]
        x2, z2, y2 = edge[1]
        plt.plot([x1, x2], [y1, y2], [z1, z2], color=color, linewidth=0.5)

    if color_nodes == "state" and legend:
        ax.legend(handles=handles)

    plt.xticks(range(0, 2 * xmax))
    plt.yticks(range(0, 2 * zmax))
    ax.set_zticks(range(0, 2 * ymax))
    ax.set_xlabel("x", labelpad=15)
    ax.set_ylabel("z", labelpad=15)
    ax.set_zlabel("y", labelpad=15)
    if not show_axes:
        ax.axis("off")
    plt.tight_layout(pad=5)
    plt.draw()
    return fig, ax


@mpl.rc_context(plot_params)
def plot_mat_heat_map(mat, show=True, title=None):
    """Plot the heat map of a matrix."""
    fig = plt.figure()
    ax = plt.gca()
    if not isinstance(mat, np.ndarray):
        mat = mat.toarray()
    plt.matshow(mat, 0)
    if title:
        plt.title(title)
    cbar = plt.colorbar()
    cbar.set_label(
        "value", rotation=270, fontsize=plot_params.get("axes.labelsize", 10) * 1.2, labelpad=20
    )
    if show:
        plt.show()

    axs = [ax, cbar.ax]
    return fig, axs


@mpl.rc_context(plot_params)
def draw_dec_graph(graph, label_edges=False, node_labels=None, title=""):
    """Draw a stabilizer or matching graph with a color legend.

    This requires that the graph is implemented with the NetworkX backend.

    Args:
        graph (NxStabilizerGraph or NxMatchingGraph): the graph to draw.
        label_edges (bool, optional): if `True`, label the edges
            of the graph with their weight. Defaults to False.
        node_labels (dict of node to label, optional): if provided, the nodes
            will be identified with the given labels. Else, there will be no
            label for the nodes.
        title (string, optional): add the given title to the plot.
    """
    if not isinstance(graph.graph, nx.Graph):
        raise ValueError("The graph must be implemented with the networkx backend.")

    # Remove 'low' and 'high' nodes, which are not important for visualization.
    if graph.__class__.__name__ == "NxStabilizerGraph":
        graph.graph.remove_nodes_from({"low", "high"})

    graph = graph.graph
    layout = nx.circular_layout(graph)

    fig, ax = plt.subplots()
    if title != "":
        ax.set_title(title)

    # Color edges based on weight, and draw a colobar.
    # divider = make_axes_locatable(ax)
    ax.axis("off")
    cmap, norm = draw_curved_edges(graph, layout, ax)
    nx.draw_networkx_nodes(graph, pos=layout, node_color="#202020", ax=ax)

    # Draw node labels
    if node_labels is not None:
        node_labels = {node: label for node, label in node_labels.items() if node in graph}
        nx.draw_networkx_labels(
            graph, pos=layout, labels=node_labels, font_color="white", font_weight=100, ax=ax
        )

    if label_edges:
        weight_dict = {edge: "{:.2f}".format(graph.edges[edge]["weight"]) for edge in graph.edges}
        nx.draw_networkx_edge_labels(
            graph,
            layout,
            edge_labels=weight_dict,
            font_size=plot_params.get("font.size", 7) * 0.75,
            clip_on=False,
            alpha=0.7,
            verticalalignment="center_baseline",
            bbox={"alpha": 0},
        )

    cax, kw = mpl.colorbar.make_axes(ax, location="right", fraction=0.15)
    cbar = mpl.colorbar.ColorbarBase(cax, cmap=cmap, norm=norm, **kw)
    cbar.ax.tick_params(labelsize=plot_params.get("axes.labelsize", 10), rotation=270)
    cbar.set_label(
        "weight", rotation=270, fontsize=plot_params.get("axes.labelsize", 10), labelpad=20
    )

    axs = [ax, cax]
    return fig, axs


def draw_curved_edges(graph, layout, ax, rad=0.5):
    """Draw curved edges using matplotlib directly instead of networkx.

    This requires that the graph is implemented with the NetworkX backend.

    Args:
        graph (NxGraph): The graph to draw.
        layout (dict): A dictionary of positions keyed by node.
        ax (matplotlib.pyplot.Axis): The axis on which arrows should be drawn.
        rad (float, optional): Curvature of the arrows in radians.
    """

    edges = graph.edges
    edge_weights = [edges[edge]["weight"] for edge in edges]

    cmap = mpl.cm.get_cmap("Spectral")
    norm = mpl.colors.Normalize(vmin=np.min(edge_weights), vmax=np.max(edge_weights))
    for edge in graph.edges():
        source, target = edge
        arrowprops = dict(
            arrowstyle="-",
            color=cmap(norm(edges[edge]["weight"])),
            connectionstyle=f"arc3,rad={rad}",
            linestyle="-",
            linewidth=plot_params.get("lines.linewidth", 1) / 2,
            alpha=0.8,
        )
        ax.annotate("", xy=layout[source], xytext=layout[target], arrowprops=arrowprops)
    return cmap, norm


@mpl.rc_context(plot_params)
def syndrome_plot(code, ec, index_dict=None, drawing_opts=None):
    """Draw the syndrome plot for a code.

    A comprehensive graphing tool for drawing the error syndrome of code.
    Labelling options are specified with the help of
    drawing_opts, and can include:

                'show_nodes' -> the underlying graph displayed
                'label_nodes' -> node labels, as per draw_EGraph
                'label_stabilizers' -> indices of the stabilizers
                'label_boundary'-> indices of the boundary points
                'legend' -> legends for the nodes and stabilizers

    Stabilizers are shown as transparent voxels, green for even parity and
    red for odd. For now, stabilizers on periodic boundaries are not
    drawn in a special way, stabilizers on dual boundaries are unshifted
    from the primal stabilizer location, and incomplete stabilizers
    are still represented as complete cubes.

    Args:
        code (SurfaceCode): the qubit QEC code
        ec (string): the error complex ('primal' or 'dual')
        index_dict (dict): the stabiizer-to-index mapping
        drawing_opts (dict): a dictionary of drawing options, with
            all possibilities described above.

    Returns:
        tuple: figure and axes
    """

    cubes = getattr(code, ec + "_stabilizers")
    # Default drawing options.
    draw_dict = {
        "show_nodes": False,
        "color_nodes": "state",
        "color_edges": "k",
        "label": None,
        "legend": True,
        "state_colors": {"p": None, "GKP": None},
        "show_title": True,
        "show_axes": True,
        "label_stabilizers": True,
        "label_boundary": False,
    }
    # Combine default dictionary with supplied dictionary, duplicates
    # favor supplied dictionary.
    if drawing_opts is None:
        drawing_opts = {}
    drawing_opts = {**draw_dict, **drawing_opts}

    # Shape and font properties from the original graph.
    shape = np.array(code.dims)
    # If show_nodes is True, get the axes object and legend from
    # draw_EGraph (this also plots the graph in the console).
    if drawing_opts["show_nodes"]:
        egraph_args = [
            "color_nodes",
            "color_edges",
            "state_colors",
            "label",
            "legend",
            "show_axes",
        ]
        egraph_opts = {k: drawing_opts[k] for k in egraph_args}
        fig, ax = draw_EGraph(code.graph, **egraph_opts)
        leg = ax.get_legend()
    # If show_nodes is False, create a new figure with size
    # determined by the dimensions of the lattice.
    else:
        fig = plt.figure()
        ax = fig.gca(projection="3d")
        plt.xticks(range(0, 2 * shape[0] - 1))
        plt.yticks(range(0, 2 * shape[1] - 1))
        ax.set_zticks(range(0, 2 * shape[2] - 1))
        ax.set_xlabel("x", labelpad=20)
        ax.set_ylabel("z", labelpad=20)
        ax.set_zlabel("y", labelpad=20)
        leg = None
    # Illustrate stabilizers with voxels colored green for even
    # parity and red for odd pariy.
    positions, colors, sizes = [], [], []
    for cube in cubes:

        # Obtain smallest, largest, and middle coordinates for each
        # cube.
        xmin, xmax = np.array(cube.xlims())
        ymin, ymax = np.array(cube.ylims())
        zmin, zmax = np.array(cube.zlims())
        xmid, ymid, zmid = np.array(cube.midpoint())
        # Fill in the color arrays depending on parity.
        if cube.parity:
            color = "#FF000015"
        else:
            color = "#00FF0015"

        # gap defines the distance between adjacent cubes
        gap = 0.15
        min_arr = np.array([xmin, ymin, zmin])
        max_arr = np.array([xmax, ymax, zmax])
        positions.append(min_arr + gap)
        sizes.append(np.abs(max_arr - min_arr) - 2 * gap)
        colors.append(color)

        if drawing_opts["label_stabilizers"] and index_dict:

            if cube in index_dict:
                ax.text(xmid, ymid, zmid, index_dict[cube])

    # draw cubes
    pc = _plot_cubes_at(positions, colors=colors, sizes=sizes)
    ax.add_collection3d(pc)

    # setting plot limits to give some room to the boxes
    ymin = 0 if ec == "primal" else -2
    ax.set_xlim(0, 2 * shape[0])
    ax.set_ylim(ymin, 2 * shape[1])
    ax.set_zlim(0, 2 * shape[2])

    if drawing_opts["label_boundary"] and index_dict:
        bound_points = getattr(code, ec + "_bound_points")
        for point in bound_points:
            ax.scatter(*point, s=5, c="k")
            ax.text(*point, index_dict[point])

    # Define a legend for red/green cubes.
    legend_elements = [
        Patch(facecolor="#00FF0050", label="even parity"),
        Patch(facecolor="#FF000050", label="odd parity"),
    ]
    if drawing_opts["legend"]:
        ax.legend(handles=legend_elements, loc="upper left")
    # Since draw_EGraph legend has been overwritten, re-add
    # it to the plot.
    if leg:
        ax.add_artist(leg)
    if drawing_opts["show_title"]:
        ax.set_title(ec.capitalize() + " syndrome")

    return fig, ax


def _plot_cubes_at(positions, sizes=None, colors=None, **kwargs):
    """Plot cubes with their origin located at ``positions``.

    Note cubes are located by displacing them from the origin. In that sense,
    the location is defined by the corner matching the origin of the coordinate
    system before displacement.

    Args:
        positions (Iterable): An interable of dimension ``(N,3)`` containing the
            position of the corner of the cube.
        sizes (Iterable): An interable of dimension ``(N,3)`` containing the size of
            the cube in the coordinate directions.
        colors (Iterable): An iterable of size ``N`` containing the colors of the cube.
            This can be any of the option allowed by matplolib.

    Keyword arguments:
        **kwargs: all other parameters are forwarded to
            ```Poly3DColletion``
            <https://matplotlib.org/stable/api/_as_gen/mpl_toolkits.mplot3d.art3d.Poly3DCollection.html>`_.

    Returs:
        Poly3DCollection: A collection of 3D polygons defining the cubes.
    """

    g = [_cuboid_data(p, size=s) for p, s in zip(positions, sizes)]
    return Poly3DCollection(np.concatenate(g), facecolors=np.repeat(colors, 6, axis=0), **kwargs)


def _cuboid_data(origin, size=(1, 1, 1)):
    """Return an array with the corners of a cube of size 1."""

    X = np.array(
        [
            [[0, 1, 0], [0, 0, 0], [1, 0, 0], [1, 1, 0]],
            [[0, 0, 0], [0, 0, 1], [1, 0, 1], [1, 0, 0]],
            [[1, 0, 1], [1, 0, 0], [1, 1, 0], [1, 1, 1]],
            [[0, 0, 1], [0, 0, 0], [0, 1, 0], [0, 1, 1]],
            [[0, 1, 0], [0, 1, 1], [1, 1, 1], [1, 1, 0]],
            [[0, 1, 1], [0, 0, 1], [1, 0, 1], [1, 1, 1]],
        ]
    ).astype(float)
    # scale the sides of the cube
    for i in range(3):
        X[:, :, i] *= size[i]
    # displace the cube origin
    X += np.array(origin)

    return X


@mpl.rc_context(plot_params)
def draw_recovery(ax, **kwargs):
    """Plot the recovery."""
    if kwargs.get("show_title"):
        ax.set_title("Syndrome and recovery")
    recovery_set = kwargs.get("recovery_set")
    if recovery_set:
        for point in recovery_set:
            ax.plot(*point, "o", c="k", markersize=6)
    matching = kwargs.get("matching")
    G_match = kwargs.get("matching_graph")
    if matching:
        virtual_points = G_match.virtual_points
        for pair in matching:
            if pair not in it.product(virtual_points, virtual_points):
                xlist, ylist, zlist = [], [], []
                path = G_match.edge_path(pair)
                for node in path:
                    if isinstance(node, Stabilizer):
                        x, y, z = node.midpoint()
                    else:
                        x, y, z = node
                        plt.plot(x, y, z, marker="2", markersize=15, c="k")
                    xlist += [x]
                    ylist += [y]
                    zlist += [z]
                ax.plot(
                    xlist,
                    ylist,
                    zlist,
                    "o-",
                    c=np.random.rand(3),
                    linewidth=plot_params.get("lines.linewidth", None) * 0.9,
                )
    return ax


def draw_decoding(code, ec, dec_objects=None, drawing_opts=None):
    """Draw the stabilizer and matching graphs, and the plot the syndrome."""
    if drawing_opts is None:
        drawing_opts = {}

    G_stabilizer = getattr(code, ec + "_stab_graph")
    G_match = dec_objects.get("matching_graph")
    # An integer label for each node in the stabilizer and matching
    # graphs. This is useful to identify the nodes in the plots.
    if drawing_opts.get("label_stabilizers") or drawing_opts.get("label_boundary"):
        # Node labels for the stabilizer graph (avoid "low" / "high" nodes)
        node_labels = {node: index for index, node in enumerate(list(G_stabilizer.nodes())[2:])}
        # Update node labels to work with the matching graph---needs to be done
        # because virtual boundary nodes are of the form ((x, y, z), i).
        if G_match:
            for virtual_node in set(G_match.graph.nodes()) - set(G_stabilizer.nodes()):
                index = node_labels[virtual_node[0]]
                node_labels[virtual_node] = index
    else:
        node_labels = None
    label_edges = bool(drawing_opts.get("label_edges"))
    show_title = bool(drawing_opts.get("show_title"))
    # title = drawing_opts.get_title()
    code.draw_stabilizer_graph(
        ec,
        title=ec.capitalize() + " stabilizer graph" if show_title else "",
        label_edges=label_edges,
        node_labels=node_labels,
    )
    if G_match:
        if len(G_match.graph):
            G_match.draw(
                title=ec.capitalize() + " matching graph" if show_title else "",
                label_edges=label_edges,
                node_labels=node_labels,
            )
        else:
            print("\nMatching graph empty!\n")

    _, ax = syndrome_plot(code, ec, drawing_opts=drawing_opts, index_dict=node_labels)
    if drawing_opts.get("show_recovery"):
        draw_recovery(ax, show_title=drawing_opts.get("show_title"), **dec_objects)
>>>>>>> 5c9301b6
<|MERGE_RESOLUTION|>--- conflicted
+++ resolved
@@ -1,1395 +1,697 @@
-<<<<<<< HEAD
-# Copyright 2022 Xanadu Quantum Technologies Inc.
-
-# Licensed under the Apache License, Version 2.0 (the "License");
-# you may not use this file except in compliance with the License.
-# You may obtain a copy of the License at
-
-#     http://www.apache.org/licenses/LICENSE-2.0
-
-# Unless required by applicable law or agreed to in writing, software
-# distributed under the License is distributed on an "AS IS" BASIS,
-# WITHOUT WARRANTIES OR CONDITIONS OF ANY KIND, either express or implied.
-# See the License for the specific language governing permissions and
-# limitations under the License.
-"""Helper functions to draw various graphs and generate plots using Matplotlib.
-
-Plots are configured via the `plot_params` dictionary. These parameters
-are associated with Matplolib's rc settings and are modified within the
-plotting functions using the `rc_context` context manager. This approach
-avoids having to modify the global Matplotlib `rc_params`.
-
-To modify the plot parameters use, for example,
-
-  .. code::
-    from flamingpy.utils.viz import plot_params as fp_plot_params
-    fp_plot_params["font.size"] = 20
-"""
-
-# pylint: disable=too-many-statements,too-many-locals
-
-import itertools as it
-
-import numpy as np
-import networkx as nx
-import matplotlib as mpl
-from matplotlib.patches import Patch
-import matplotlib.pyplot as plt
-import matplotlib.lines as mlines
-from mpl_toolkits.mplot3d.art3d import Poly3DCollection
-
-from flamingpy.codes import Stabilizer
-from flamingpy.cv import gkp
-
-plot_params = {
-    "font.size": 10,
-    "font.family": "serif",
-    "axes.labelsize": 11,
-    "axes.titlesize": 13,
-    "xtick.labelsize": 10,
-    "ytick.labelsize": 10,
-    "legend.fontsize": 10,
-    "grid.color": "lightgray",
-    "lines.markersize": 5,
-    "lines.linewidth": 4,
-    "figure.figsize": (8, 6),
-}
-
-
-@mpl.rc_context(plot_params)
-def plot_integer_part(xs, ns, alpha, show=True):
-    """Plot the integer part of real numbers mod alpha."""
-    xmin, xmax = alpha * (xs[0] // alpha), alpha * (xs[-1] // alpha) + alpha
-    newxticks = np.linspace(xmin, xmax, int((xmax - xmin) // alpha) + 1)
-    newxlabels = [gkp.to_pi_string(tick) for tick in newxticks]
-    fig = plt.figure()
-    ax = plt.gca()
-    plt.plot(xs, ns, ".")
-    plt.title("Integer Part")
-    plt.xlabel("$x$")
-    plt.xticks(newxticks, newxlabels)
-    plt.ylabel(r"$\mathrm{int}(x)$")
-    if show:
-        plt.show()
-
-    return fig, ax
-
-
-@mpl.rc_context(plot_params)
-def plot_fractional_part(xs, fs, alpha, show=True):
-    """Plot the fractional part of real numbers mod alpha."""
-    plt.title("Fractional Part")
-    plt.plot(xs, fs, ".")
-    xmin, xmax = alpha * (xs[0] // alpha), alpha * (xs[-1] // alpha) + alpha
-    newxticks = np.linspace(xmin, xmax, int((xmax - xmin) // alpha) + 1)
-    newyticks = np.linspace(-alpha / 2, alpha / 2, num=7)
-    newxlabels = [gkp.to_pi_string(tick) for tick in newxticks]
-    newylabels = ["{:.3f}".format(tick) for tick in newyticks[1:-1]]
-    newylabels = [gkp.to_pi_string(-alpha / 2)] + newylabels + [gkp.to_pi_string(alpha / 2)]
-    plt.xticks(newxticks, newxlabels)
-    plt.xlabel("$x$")
-    plt.yticks(newyticks, newylabels)
-    plt.ylabel(r"$\mathrm{frac}(x)$")
-    if show:
-        plt.show()
-
-
-@mpl.rc_context(plot_params)
-def plot_GKP_bins(outcomes, bit_values, alpha, show=True):
-    """Plot binned real numbers mod alpha."""
-    xmin, xmax = alpha * (outcomes[0] // alpha), alpha * (outcomes[-1] // alpha) + alpha
-    newxticks = np.linspace(xmin, xmax, int((xmax - xmin) // alpha) + 1)
-    newxlabels = [gkp.to_pi_string(tick) for tick in newxticks]
-    fig = plt.figure()
-    ax = plt.gca()
-    plt.plot(outcomes, bit_values, ".")
-    plt.title("Binned values")
-    plt.xticks(newxticks, newxlabels)
-    plt.xlabel("Outcomes")
-    plt.yticks([0, 1], [0, 1])
-    plt.ylabel("Bit values")
-    if show:
-        plt.show()
-
-    return fig, ax
-
-
-@mpl.rc_context(plot_params)
-def plot_Z_err_cond(hom_val, error, alpha, use_hom_val, show=True):
-    """Plot conditional phase probabilities for GKP states."""
-    _, frac = gkp.GKP_binner(hom_val, return_fraction=True)
-    val = hom_val if use_hom_val else frac
-    xmin, xmax = alpha * (hom_val[0] // alpha), alpha * (hom_val[-1] // alpha) + alpha
-    print(xmin, xmax, min(val), max(val))
-    newxticks = np.linspace(xmin, xmax, int((xmax - xmin) // alpha) + 1)
-    newxlabels = [gkp.to_pi_string(tick) for tick in newxticks]
-    fig = plt.figure()
-    ax = plt.gca()
-    plt.plot(val, error, ".")
-    plt.xlabel("Homodyne value")
-    plt.ylabel("Error")
-    addendum = "Full homodyne value" if use_hom_val else "Central peak"
-    plt.title("Conditional phase probabilities: " + addendum)
-    plt.xticks(newxticks, newxlabels)
-    if show:
-        plt.show()
-
-    return fig, ax
-
-
-@mpl.rc_context(plot_params)
-def draw_EGraph(
-    egraph,
-    color_nodes=False,
-    color_edges=False,
-    state_colors=None,
-    label=None,
-    title=False,
-    legend=False,
-    show_axes=True,
-):
-    """Draw the graph state represented by the EGraph.
-
-    Args:
-        color_nodes (bool or string or dict): Options are:
-
-            True: color the nodes based on the 'color' attribute
-                attached to the node. If unavailable, color nodes black.
-            'state': color nodes based on the 'state' attribute. Uses
-                the color wheel by default, but colors can also be
-                specified via a dictionary in the state_colors argument.
-            string: color all nodes with the color specified by the stirng
-            dict: color nodes based on the 'type' attribute of the node,
-                with the dictionary specifying the colours. For example,
-                if the type can be primal or dual, the dictionary should
-                be of the form:
-
-                    {"primal": primal_color, "dual": dual_color}.
-
-        color_edges (bool):
-
-            True: color the edges based on the 'color' attribute
-                attached to the node. If unavailable, color nodes grey.
-            string: color all edges with the color specified by the stirng
-            dict: color edges based on the 'weight' attribute of the node,
-                with the dictionary specifying the colours. For example,
-                if the weight can be +1 or -1, the dictionary should
-                be of the form:
-
-                    {-1: minus_color, +1: plus_color}.
-
-        label (NoneType or string): plot values next to each node
-            associated with the node attribute label. For example,
-            to plot bit values, set label to "bit_val". If set to 'index',
-            it will plot the integer indices of the nodes. If the attribute
-            for some or all of the nodes, a message will print indicating
-            for how many nodes the attribute has not been set.
-        title (bool): if True, display the title, depending on the label.
-            For default labels, the titles are converted from attribute
-            name to plane English and capitalized.
-        legend (bool): if True and label is set to 'state', display
-            the state color legend.
-        show_axes (bool): if False, turn off the axes.
-
-    Returns:
-        A Matplotib Axes object.
-    """
-    if state_colors is None:
-        state_colors = {}
-
-    dims = egraph.graph.get("dims")
-    xmax, ymax, zmax = dims
-
-    fig = plt.figure()
-    ax = fig.add_subplot(111, projection="3d")
-
-    if label:
-        title_dict = {
-            "p_phase": "Phase error probabilities",
-            "p_phase_cond": "Conditional phase error probabilities",
-            "hom_val_p": "p-homodyne outcomes",
-            "hom_val_q": "q-homodyne outcomes",
-            "bit_val": "Bit values",
-            "weight": "Weights",
-            "index": "Indices",
-        }
-        name = title_dict.get(label) if title_dict.get(label) else label
-        n_uncomputed = 0
-        if title:
-            ax.set_title(name)
-            ax.title.set_size(plot_params.get("axes.titlesize"))
-        if label == "index":
-            indices = egraph.index_generator()
-
-    if color_nodes == "state":
-        handles = []
-        color_cycle = plt.rcParams["axes.prop_cycle"].by_key()["color"]
-        i = 0
-        for state in state_colors.keys():
-            color = state_colors.get(state)
-            if not color:
-                color = color_cycle[i]
-            line = mlines.Line2D([], [], color=color, marker=".", label=state)
-            handles += [line]
-            state_colors[state] = color
-            i += 1
-
-    # Plotting points. y and z are swapped in the loops so that
-    # z goes into the page; however, the axes labels are correct.
-    for point in egraph.nodes:
-        x, z, y = point
-
-        # Color nodes based on color_nodes if string, or based on
-        # color attribute if True; black otherwise.
-        if color_nodes == "state":
-            color = state_colors.get(egraph.nodes[point].get("state"))
-        elif isinstance(color_nodes, dict):
-            color = color_nodes.get(egraph.nodes[point].get("type"))
-        elif isinstance(color_nodes, str):
-            color = color_nodes
-        else:
-            color = egraph.nodes[point].get("color") if color_nodes else "k"
-
-        ax.scatter(x, y, z, c=color)
-
-        if label:
-            value = egraph.nodes[point].get(label) if label != "index" else indices[point]
-            if value is not None:
-                # Raise negative sign above node.
-                sign = "^{-}" if value < 0 else " "
-                if not isinstance(value, int):
-                    value = r"${}{:.2g}$".format(sign, np.abs(value))
-                ax.text(
-                    x + 0.05,
-                    y,
-                    z,
-                    value,
-                    color="MediumBlue",
-                    # backgroundcolor="w",
-                    zorder=2,
-                )
-            else:
-                n_uncomputed += 1
-
-    if label and n_uncomputed > 0:
-        message = "{} at {} node(s) have not yet been computed."
-        print(message.format(name.lower(), n_uncomputed))
-
-    for edge in egraph.edges:
-
-        # Color edges based on color_edges if string, or based on
-        # color attribute if True; black otherwise.
-        if isinstance(color_edges, str):
-            color = color_edges
-        elif isinstance(color_edges, dict):
-            color = color_edges.get(egraph.edges[edge].get("weight"))
-        else:
-            color = egraph.edges[edge].get("color") if color_edges else "grey"
-
-        x1, z1, y1 = edge[0]
-        x2, z2, y2 = edge[1]
-        plt.plot([x1, x2], [y1, y2], [z1, z2], color=color, linewidth=0.5)
-
-    if color_nodes == "state" and legend:
-        ax.legend(handles=handles)
-
-    plt.xticks(range(0, 2 * xmax))
-    plt.yticks(range(0, 2 * zmax))
-    ax.set_zticks(range(0, 2 * ymax))
-    ax.set_xlabel("x", labelpad=15)
-    ax.set_ylabel("z", labelpad=15)
-    ax.set_zlabel("y", labelpad=15)
-    if not show_axes:
-        ax.axis("off")
-    plt.tight_layout(pad=5)
-    plt.draw()
-    return fig, ax
-
-
-@mpl.rc_context(plot_params)
-def plot_mat_heat_map(mat, show=True, title=None):
-    """Plot the heat map of a matrix."""
-    fig = plt.figure()
-    ax = plt.gca()
-    if not isinstance(mat, np.ndarray):
-        mat = mat.toarray()
-    plt.matshow(mat, 0)
-    if title:
-        plt.title(title)
-    cbar = plt.colorbar()
-    cbar.set_label(
-        "value", rotation=270, fontsize=plot_params.get("axes.labelsize", 10) * 1.2, labelpad=20
-    )
-    if show:
-        plt.show()
-
-    axs = [ax, cbar.ax]
-    return fig, axs
-
-
-@mpl.rc_context(plot_params)
-def draw_dec_graph(graph, label_edges=False, node_labels=None, title=""):
-    """Draw a stabilizer or matching graph with a color legend.
-
-    This requires that the graph is implemented with the NetworkX backend.
-
-    Args:
-        graph (NxStabilizerGraph or NxMatchingGraph): the graph to draw.
-        label_edges (bool, optional): if `True`, label the edges
-            of the graph with their weight. Defaults to False.
-        node_labels (dict of node to label, optional): if provided, the nodes
-            will be identified with the given labels. Else, there will be no
-            label for the nodes.
-        title (string, optional): add the given title to the plot.
-    """
-    if not isinstance(graph.graph, nx.Graph):
-        raise ValueError("The graph must be implemented with the networkx backend.")
-
-    # Remove 'low' and 'high' nodes, which are not important for visualization.
-    if graph.__class__.__name__ == "NxStabilizerGraph":
-        graph.graph.remove_nodes_from({"low", "high"})
-
-    graph = graph.graph
-    layout = nx.circular_layout(graph)
-
-    fig, ax = plt.subplots()
-    if title != "":
-        ax.set_title(title)
-
-    # Color edges based on weight, and draw a colobar.
-    # divider = make_axes_locatable(ax)
-    ax.axis("off")
-    cmap, norm = draw_curved_edges(graph, layout, ax)
-    nx.draw_networkx_nodes(graph, pos=layout, node_color="#202020", ax=ax)
-
-    # Draw node labels
-    if node_labels is not None:
-        node_labels = {node: label for node, label in node_labels.items() if node in graph}
-        nx.draw_networkx_labels(
-            graph, pos=layout, labels=node_labels, font_color="white", font_weight=100, ax=ax
-        )
-
-    if label_edges:
-        weight_dict = {edge: "{:.2f}".format(graph.edges[edge]["weight"]) for edge in graph.edges}
-        nx.draw_networkx_edge_labels(
-            graph,
-            layout,
-            edge_labels=weight_dict,
-            font_size=plot_params.get("font.size", 7) * 0.75,
-            clip_on=False,
-            alpha=0.7,
-            verticalalignment="center_baseline",
-            bbox={"alpha": 0},
-        )
-
-    cax, kw = mpl.colorbar.make_axes(ax, location="right", fraction=0.15)
-    cbar = mpl.colorbar.ColorbarBase(cax, cmap=cmap, norm=norm, **kw)
-    cbar.ax.tick_params(labelsize=plot_params.get("axes.labelsize", 10), rotation=270)
-    cbar.set_label(
-        "weight", rotation=270, fontsize=plot_params.get("axes.labelsize", 10), labelpad=20
-    )
-
-    axs = [ax, cax]
-    return fig, axs
-
-
-def draw_curved_edges(graph, layout, ax, rad=0.5):
-    """Draw curved edges using matplotlib directly instead of networkx.
-
-    This requires that the graph is implemented with the NetworkX backend.
-
-    Args:
-        graph (NxGraph): The graph to draw.
-        layout (dict): A dictionary of positions keyed by node.
-        ax (matplotlib.pyplot.Axis): The axis on which arrows should be drawn.
-        rad (float, optional): Curvature of the arrows in radians.
-    """
-
-    edges = graph.edges
-    edge_weights = [edges[edge]["weight"] for edge in edges]
-
-    cmap = mpl.cm.get_cmap("Spectral")
-    norm = mpl.colors.Normalize(vmin=np.min(edge_weights), vmax=np.max(edge_weights))
-    for edge in graph.edges():
-        source, target = edge
-        arrowprops = dict(
-            arrowstyle="-",
-            color=cmap(norm(edges[edge]["weight"])),
-            connectionstyle=f"arc3,rad={rad}",
-            linestyle="-",
-            linewidth=plot_params.get("lines.linewidth", 1) / 2,
-            alpha=0.8,
-        )
-        ax.annotate("", xy=layout[source], xytext=layout[target], arrowprops=arrowprops)
-    return cmap, norm
-
-
-@mpl.rc_context(plot_params)
-def syndrome_plot(code, ec, index_dict=None, drawing_opts=None):
-    """Draw the syndrome plot for a code.
-
-    A comprehensive graphing tool for drawing the error syndrome of code.
-    Labelling options are specified with the help of
-    drawing_opts, and can include:
-
-                'show_nodes' -> the underlying graph displayed
-                'label_nodes' -> node labels, as per draw_EGraph
-                'label_stabilizers' -> indices of the stabilizers
-                'label_boundary'-> indices of the boundary points
-                'legend' -> legends for the nodes and stabilizers
-
-    Stabilizers are shown as transparent voxels, green for even parity and
-    red for odd. For now, stabilizers on periodic boundaries are not
-    drawn in a special way, stabilizers on dual boundaries are unshifted
-    from the primal stabilizer location, and incomplete stabilizers
-    are still represented as complete cubes.
-
-    Args:
-        code (SurfaceCode): the qubit QEC code
-        ec (string): the error complex ('primal' or 'dual')
-        index_dict (dict): the stabiizer-to-index mapping
-        drawing_opts (dict): a dictionary of drawing options, with
-            all possibilities described above.
-
-    Returns:
-        tuple: figure and axes
-    """
-
-    cubes = getattr(code, ec + "_stabilizers")
-    # Default drawing options.
-    draw_dict = {
-        "show_nodes": False,
-        "color_nodes": "state",
-        "color_edges": "k",
-        "label": None,
-        "legend": True,
-        "state_colors": {"p": None, "GKP": None},
-        "show_title": True,
-        "show_axes": True,
-        "label_stabilizers": True,
-        "label_boundary": False,
-    }
-    # Combine default dictionary with supplied dictionary, duplicates
-    # favor supplied dictionary.
-    if drawing_opts is None:
-        drawing_opts = {}
-    drawing_opts = {**draw_dict, **drawing_opts}
-
-    # Shape and font properties from the original graph.
-    shape = np.array(code.dims)
-    # If show_nodes is True, get the axes object and legend from
-    # draw_EGraph (this also plots the graph in the console).
-    if drawing_opts["show_nodes"]:
-        egraph_args = [
-            "color_nodes",
-            "color_edges",
-            "state_colors",
-            "label",
-            "legend",
-            "show_axes",
-        ]
-        egraph_opts = {k: drawing_opts[k] for k in egraph_args}
-        fig, ax = draw_EGraph(code.graph, **egraph_opts)
-        leg = ax.get_legend()
-    # If show_nodes is False, create a new figure with size
-    # determined by the dimensions of the lattice.
-    else:
-        fig = plt.figure()
-        ax = fig.gca(projection="3d")
-        plt.xticks(range(0, 2 * shape[0] - 1))
-        plt.yticks(range(0, 2 * shape[1] - 1))
-        ax.set_zticks(range(0, 2 * shape[2] - 1))
-        ax.set_xlabel("x", labelpad=20)
-        ax.set_ylabel("z", labelpad=20)
-        ax.set_zlabel("y", labelpad=20)
-        leg = None
-    # Illustrate stabilizers with voxels colored green for even
-    # parity and red for odd pariy.
-    positions, colors, sizes = [], [], []
-    for cube in cubes:
-
-        # Obtain smallest, largest, and middle coordinates for each
-        # cube.
-        xmin, xmax = np.array(cube.xlims())
-        ymin, ymax = np.array(cube.ylims())
-        zmin, zmax = np.array(cube.zlims())
-        xmid, ymid, zmid = np.array(cube.midpoint())
-        # Fill in the color arrays depending on parity.
-        if cube.parity:
-            color = "#FF000015"
-        else:
-            color = "#00FF0015"
-
-        # gap defines the distance between adjacent cubes
-        gap = 0.15
-        min_arr = np.array([xmin, ymin, zmin])
-        max_arr = np.array([xmax, ymax, zmax])
-        positions.append(min_arr + gap)
-        sizes.append(np.abs(max_arr - min_arr) - 2 * gap)
-        colors.append(color)
-
-        if drawing_opts["label_stabilizers"] and index_dict:
-
-            if cube in index_dict:
-                ax.text(xmid, ymid, zmid, index_dict[cube])
-
-    # draw cubes
-    pc = _plot_cubes_at(positions, colors=colors, sizes=sizes)
-    ax.add_collection3d(pc)
-
-    # setting plot limits to give some room to the boxes
-    ymin = 0 if ec == "primal" else -2
-    ax.set_xlim(0, 2 * shape[0])
-    ax.set_ylim(ymin, 2 * shape[1])
-    ax.set_zlim(0, 2 * shape[2])
-
-    if drawing_opts["label_boundary"] and index_dict:
-        bound_points = getattr(code, ec + "_bound_points")
-        for point in bound_points:
-            ax.scatter(*point, s=5, c="k")
-            ax.text(*point, index_dict[point])
-
-    # Define a legend for red/green cubes.
-    legend_elements = [
-        Patch(facecolor="#00FF0050", label="even parity"),
-        Patch(facecolor="#FF000050", label="odd parity"),
-    ]
-    if drawing_opts["legend"]:
-        ax.legend(handles=legend_elements, loc="upper left")
-    # Since draw_EGraph legend has been overwritten, re-add
-    # it to the plot.
-    if leg:
-        ax.add_artist(leg)
-    if drawing_opts["show_title"]:
-        ax.set_title(ec.capitalize() + " syndrome")
-
-    return fig, ax
-
-
-def _plot_cubes_at(positions, sizes=None, colors=None, **kwargs):
-    """Plot cubes with their origin located at ``positions``.
-
-    Note cubes are located by displacing them from the origin. In that sense,
-    the location is defined by the corner matching the origin of the coordinate
-    system before displacement.
-
-    Args:
-        positions (Iterable): An interable of dimension ``(N,3)`` containing the
-            position of the corner of the cube.
-        sizes (Iterable): An interable of dimension ``(N,3)`` containing the size of
-            the cube in the coordinate directions.
-        colors (Iterable): An iterable of size ``N`` containing the colors of the cube.
-            This can be any of the option allowed by matplolib.
-
-    Keyword arguments:
-        **kwargs: all other parameters are forwarded to
-            ```Poly3DColletion`` <https://matplotlib.org/stable/api/_as_gen/mpl_toolkits.mplot3d.art3d.Poly3DCollection.html>`_.
-
-    Returs:
-        Poly3DCollection: A collection of 3D polygons defining the cubes.
-    """
-
-    g = [_cuboid_data(p, size=s) for p, s in zip(positions, sizes)]
-    return Poly3DCollection(np.concatenate(g), facecolors=np.repeat(colors, 6, axis=0), **kwargs)
-
-
-def _cuboid_data(origin, size=(1, 1, 1)):
-    """Return an array with the corners of a cube of size 1."""
-
-    X = np.array(
-        [
-            [[0, 1, 0], [0, 0, 0], [1, 0, 0], [1, 1, 0]],
-            [[0, 0, 0], [0, 0, 1], [1, 0, 1], [1, 0, 0]],
-            [[1, 0, 1], [1, 0, 0], [1, 1, 0], [1, 1, 1]],
-            [[0, 0, 1], [0, 0, 0], [0, 1, 0], [0, 1, 1]],
-            [[0, 1, 0], [0, 1, 1], [1, 1, 1], [1, 1, 0]],
-            [[0, 1, 1], [0, 0, 1], [1, 0, 1], [1, 1, 1]],
-        ]
-    ).astype(float)
-    # scale the sides of the cube
-    for i in range(3):
-        X[:, :, i] *= size[i]
-    # displace the cube origin
-    X += np.array(origin)
-
-    return X
-
-
-@mpl.rc_context(plot_params)
-def draw_recovery(ax, **kwargs):
-    """Plot the recovery."""
-    if kwargs.get("show_title"):
-        ax.set_title("Syndrome and recovery")
-    recovery_set = kwargs.get("recovery_set")
-    if recovery_set:
-        for point in recovery_set:
-            ax.plot(*point, "o", c="k", markersize=6)
-    matching = kwargs.get("matching")
-    G_match = kwargs.get("matching_graph")
-    if matching:
-        virtual_points = G_match.virtual_points
-        for pair in matching:
-            if pair not in it.product(virtual_points, virtual_points):
-                xlist, ylist, zlist = [], [], []
-                path = G_match.edge_path(pair)
-                for node in path:
-                    if isinstance(node, Stabilizer):
-                        x, y, z = node.midpoint()
-                    else:
-                        x, y, z = node
-                        plt.plot(x, y, z, marker="2", markersize=15, c="k")
-                    xlist += [x]
-                    ylist += [y]
-                    zlist += [z]
-                ax.plot(
-                    xlist,
-                    ylist,
-                    zlist,
-                    "o-",
-                    c=np.random.rand(3),
-                    linewidth=plot_params.get("lines.linewidth", None) * 0.9,
-                )
-    return ax
-
-
-def draw_decoding(code, ec, dec_objects=None, drawing_opts=None):
-    """Draw the stabilizer and matching graphs, and the plot the syndrome."""
-    if drawing_opts is None:
-        drawing_opts = {}
-
-    G_stabilizer = getattr(code, ec + "_stab_graph")
-    G_match = dec_objects.get("matching_graph")
-    # An integer label for each node in the stabilizer and matching
-    # graphs. This is useful to identify the nodes in the plots.
-    if drawing_opts.get("label_stabilizers") or drawing_opts.get("label_boundary"):
-        # Node labels for the stabilizer graph (avoid "low" / "high" nodes)
-        node_labels = {node: index for index, node in enumerate(list(G_stabilizer.nodes())[2:])}
-        # Update node labels to work with the matching graph---needs to be done
-        # because virtual boundary nodes are of the form ((x, y, z), i).
-        if G_match:
-            for virtual_node in set(G_match.graph.nodes()) - set(G_stabilizer.nodes()):
-                index = node_labels[virtual_node[0]]
-                node_labels[virtual_node] = index
-    else:
-        node_labels = None
-    label_edges = bool(drawing_opts.get("label_edges"))
-    show_title = bool(drawing_opts.get("show_title"))
-    # title = drawing_opts.get_title()
-    code.draw_stabilizer_graph(
-        ec,
-        title=ec.capitalize() + " stabilizer graph" if show_title else "",
-        label_edges=label_edges,
-        node_labels=node_labels,
-    )
-    if G_match:
-        if len(G_match.graph):
-            G_match.draw(
-                title=ec.capitalize() + " matching graph" if show_title else "",
-                label_edges=label_edges,
-                node_labels=node_labels,
-            )
-        else:
-            print("\nMatching graph empty!\n")
-
-    _, ax = syndrome_plot(code, ec, drawing_opts=drawing_opts, index_dict=node_labels)
-    if drawing_opts.get("show_recovery"):
-        draw_recovery(ax, show_title=drawing_opts.get("show_title"), **dec_objects)
-=======
-# Copyright 2022 Xanadu Quantum Technologies Inc.
-
-# Licensed under the Apache License, Version 2.0 (the "License");
-# you may not use this file except in compliance with the License.
-# You may obtain a copy of the License at
-
-#     http://www.apache.org/licenses/LICENSE-2.0
-
-# Unless required by applicable law or agreed to in writing, software
-# distributed under the License is distributed on an "AS IS" BASIS,
-# WITHOUT WARRANTIES OR CONDITIONS OF ANY KIND, either express or implied.
-# See the License for the specific language governing permissions and
-# limitations under the License.
-"""Helper functions to draw various graphs and generate plots using Matplotlib.
-
-Plots are configured via the `plot_params` dictionary. These parameters
-are associated with Matplolib's rc settings and are modified within the
-plotting functions using the `rc_context` context manager. This approach
-avoids having to modify the global Matplotlib `rc_params`.
-
-To modify the plot parameters use, for example,
-
-  .. code::
-    from flamingpy.utils.viz import plot_params as fp_plot_params
-    fp_plot_params["font.size"] = 20
-"""
-
-# pylint: disable=too-many-statements,too-many-locals
-
-import itertools as it
-
-import numpy as np
-import networkx as nx
-import matplotlib as mpl
-from matplotlib.patches import Patch
-import matplotlib.pyplot as plt
-import matplotlib.lines as mlines
-from mpl_toolkits.mplot3d.art3d import Poly3DCollection
-
-from flamingpy.codes import Stabilizer
-from flamingpy.cv import gkp
-
-plot_params = {
-    "font.size": 10,
-    "font.family": "serif",
-    "axes.labelsize": 11,
-    "axes.titlesize": 13,
-    "xtick.labelsize": 10,
-    "ytick.labelsize": 10,
-    "legend.fontsize": 10,
-    "grid.color": "lightgray",
-    "lines.markersize": 5,
-    "lines.linewidth": 4,
-    "figure.figsize": (8, 6),
-}
-
-
-@mpl.rc_context(plot_params)
-def plot_integer_part(xs, ns, alpha, show=True):
-    """Plot the integer part of real numbers mod alpha."""
-    xmin, xmax = alpha * (xs[0] // alpha), alpha * (xs[-1] // alpha) + alpha
-    newxticks = np.linspace(xmin, xmax, int((xmax - xmin) // alpha) + 1)
-    newxlabels = [gkp.to_pi_string(tick) for tick in newxticks]
-    fig = plt.figure()
-    ax = plt.gca()
-    plt.plot(xs, ns, ".")
-    plt.title("Integer Part")
-    plt.xlabel("$x$")
-    plt.xticks(newxticks, newxlabels)
-    plt.ylabel(r"$\mathrm{int}(x)$")
-    if show:
-        plt.show()
-
-    return fig, ax
-
-
-@mpl.rc_context(plot_params)
-def plot_fractional_part(xs, fs, alpha, show=True):
-    """Plot the fractional part of real numbers mod alpha."""
-    plt.title("Fractional Part")
-    plt.plot(xs, fs, ".")
-    xmin, xmax = alpha * (xs[0] // alpha), alpha * (xs[-1] // alpha) + alpha
-    newxticks = np.linspace(xmin, xmax, int((xmax - xmin) // alpha) + 1)
-    newyticks = np.linspace(-alpha / 2, alpha / 2, num=7)
-    newxlabels = [gkp.to_pi_string(tick) for tick in newxticks]
-    newylabels = ["{:.3f}".format(tick) for tick in newyticks[1:-1]]
-    newylabels = [gkp.to_pi_string(-alpha / 2)] + newylabels + [gkp.to_pi_string(alpha / 2)]
-    plt.xticks(newxticks, newxlabels)
-    plt.xlabel("$x$")
-    plt.yticks(newyticks, newylabels)
-    plt.ylabel(r"$\mathrm{frac}(x)$")
-    if show:
-        plt.show()
-
-
-@mpl.rc_context(plot_params)
-def plot_GKP_bins(outcomes, bit_values, alpha, show=True):
-    """Plot binned real numbers mod alpha."""
-    xmin, xmax = alpha * (outcomes[0] // alpha), alpha * (outcomes[-1] // alpha) + alpha
-    newxticks = np.linspace(xmin, xmax, int((xmax - xmin) // alpha) + 1)
-    newxlabels = [gkp.to_pi_string(tick) for tick in newxticks]
-    fig = plt.figure()
-    ax = plt.gca()
-    plt.plot(outcomes, bit_values, ".")
-    plt.title("Binned values")
-    plt.xticks(newxticks, newxlabels)
-    plt.xlabel("Outcomes")
-    plt.yticks([0, 1], [0, 1])
-    plt.ylabel("Bit values")
-    if show:
-        plt.show()
-
-    return fig, ax
-
-
-@mpl.rc_context(plot_params)
-def plot_Z_err_cond(hom_val, error, alpha, use_hom_val, show=True):
-    """Plot conditional phase probabilities for GKP states."""
-    _, frac = gkp.GKP_binner(hom_val, return_fraction=True)
-    val = hom_val if use_hom_val else frac
-    xmin, xmax = alpha * (hom_val[0] // alpha), alpha * (hom_val[-1] // alpha) + alpha
-    print(xmin, xmax, min(val), max(val))
-    newxticks = np.linspace(xmin, xmax, int((xmax - xmin) // alpha) + 1)
-    newxlabels = [gkp.to_pi_string(tick) for tick in newxticks]
-    fig = plt.figure()
-    ax = plt.gca()
-    plt.plot(val, error, ".")
-    plt.xlabel("Homodyne value")
-    plt.ylabel("Error")
-    addendum = "Full homodyne value" if use_hom_val else "Central peak"
-    plt.title("Conditional phase probabilities: " + addendum)
-    plt.xticks(newxticks, newxlabels)
-    if show:
-        plt.show()
-
-    return fig, ax
-
-
-# pylint: disable=too-many-arguments
-@mpl.rc_context(plot_params)
-def draw_EGraph(
-    egraph,
-    color_nodes=False,
-    color_edges=False,
-    state_colors=None,
-    label=None,
-    title=False,
-    legend=False,
-    show_axes=True,
-):
-    """Draw the graph state represented by the EGraph.
-
-    Args:
-        color_nodes (bool or string or dict): Options are:
-
-            True: color the nodes based on the 'color' attribute
-                attached to the node. If unavailable, color nodes black.
-            'state': color nodes based on the 'state' attribute. Uses
-                the color wheel by default, but colors can also be
-                specified via a dictionary in the state_colors argument.
-            string: color all nodes with the color specified by the stirng
-            dict: color nodes based on the 'type' attribute of the node,
-                with the dictionary specifying the colours. For example,
-                if the type can be primal or dual, the dictionary should
-                be of the form:
-
-                    {"primal": primal_color, "dual": dual_color}.
-
-        color_edges (bool):
-
-            True: color the edges based on the 'color' attribute
-                attached to the node. If unavailable, color nodes grey.
-            string: color all edges with the color specified by the stirng
-            dict: color edges based on the 'weight' attribute of the node,
-                with the dictionary specifying the colours. For example,
-                if the weight can be +1 or -1, the dictionary should
-                be of the form:
-
-                    {-1: minus_color, +1: plus_color}.
-
-        label (NoneType or string): plot values next to each node
-            associated with the node attribute label. For example,
-            to plot bit values, set label to "bit_val". If set to 'index',
-            it will plot the integer indices of the nodes. If the attribute
-            for some or all of the nodes, a message will print indicating
-            for how many nodes the attribute has not been set.
-        title (bool): if True, display the title, depending on the label.
-            For default labels, the titles are converted from attribute
-            name to plane English and capitalized.
-        legend (bool): if True and label is set to 'state', display
-            the state color legend.
-        show_axes (bool): if False, turn off the axes.
-
-    Returns:
-        A Matplotib Axes object.
-    """
-    if state_colors is None:
-        state_colors = {}
-
-    dims = egraph.graph.get("dims")
-    xmax, ymax, zmax = dims
-
-    fig = plt.figure()
-    ax = fig.add_subplot(111, projection="3d")
-
-    if label:
-        title_dict = {
-            "p_phase": "Phase error probabilities",
-            "p_phase_cond": "Conditional phase error probabilities",
-            "hom_val_p": "p-homodyne outcomes",
-            "hom_val_q": "q-homodyne outcomes",
-            "bit_val": "Bit values",
-            "weight": "Weights",
-            "index": "Indices",
-        }
-        name = title_dict.get(label) if title_dict.get(label) else label
-        n_uncomputed = 0
-        if title:
-            ax.set_title(name)
-            ax.title.set_size(plot_params.get("axes.titlesize"))
-        if label == "index":
-            indices = egraph.index_generator()
-
-    if color_nodes == "state":
-        handles = []
-        color_cycle = plt.rcParams["axes.prop_cycle"].by_key()["color"]
-        i = 0
-        for state in state_colors.keys():
-            color = state_colors.get(state)
-            if not color:
-                color = color_cycle[i]
-            line = mlines.Line2D([], [], color=color, marker=".", label=state)
-            handles += [line]
-            state_colors[state] = color
-            i += 1
-
-    # Plotting points. y and z are swapped in the loops so that
-    # z goes into the page; however, the axes labels are correct.
-    for point in egraph.nodes:
-        x, z, y = point
-
-        # Color nodes based on color_nodes if string, or based on
-        # color attribute if True; black otherwise.
-        if color_nodes == "state":
-            color = state_colors.get(egraph.nodes[point].get("state"))
-        elif isinstance(color_nodes, dict):
-            color = color_nodes.get(egraph.nodes[point].get("type"))
-        elif isinstance(color_nodes, str):
-            color = color_nodes
-        else:
-            color = egraph.nodes[point].get("color") if color_nodes else "k"
-
-        ax.scatter(x, y, z, c=color)
-
-        if label:
-            value = egraph.nodes[point].get(label) if label != "index" else indices[point]
-            if value is not None:
-                # Raise negative sign above node.
-                sign = "^{-}" if value < 0 else " "
-                if not isinstance(value, int):
-                    value = r"${}{:.2g}$".format(sign, np.abs(value))
-                ax.text(
-                    x + 0.05,
-                    y,
-                    z,
-                    value,
-                    color="MediumBlue",
-                    # backgroundcolor="w",
-                    zorder=2,
-                )
-            else:
-                n_uncomputed += 1
-
-    if label and n_uncomputed > 0:
-        message = "{} at {} node(s) have not yet been computed."
-        print(message.format(name.lower(), n_uncomputed))
-
-    for edge in egraph.edges:
-
-        # Color edges based on color_edges if string, or based on
-        # color attribute if True; black otherwise.
-        if isinstance(color_edges, str):
-            color = color_edges
-        elif isinstance(color_edges, dict):
-            color = color_edges.get(egraph.edges[edge].get("weight"))
-        else:
-            color = egraph.edges[edge].get("color") if color_edges else "grey"
-
-        x1, z1, y1 = edge[0]
-        x2, z2, y2 = edge[1]
-        plt.plot([x1, x2], [y1, y2], [z1, z2], color=color, linewidth=0.5)
-
-    if color_nodes == "state" and legend:
-        ax.legend(handles=handles)
-
-    plt.xticks(range(0, 2 * xmax))
-    plt.yticks(range(0, 2 * zmax))
-    ax.set_zticks(range(0, 2 * ymax))
-    ax.set_xlabel("x", labelpad=15)
-    ax.set_ylabel("z", labelpad=15)
-    ax.set_zlabel("y", labelpad=15)
-    if not show_axes:
-        ax.axis("off")
-    plt.tight_layout(pad=5)
-    plt.draw()
-    return fig, ax
-
-
-@mpl.rc_context(plot_params)
-def plot_mat_heat_map(mat, show=True, title=None):
-    """Plot the heat map of a matrix."""
-    fig = plt.figure()
-    ax = plt.gca()
-    if not isinstance(mat, np.ndarray):
-        mat = mat.toarray()
-    plt.matshow(mat, 0)
-    if title:
-        plt.title(title)
-    cbar = plt.colorbar()
-    cbar.set_label(
-        "value", rotation=270, fontsize=plot_params.get("axes.labelsize", 10) * 1.2, labelpad=20
-    )
-    if show:
-        plt.show()
-
-    axs = [ax, cbar.ax]
-    return fig, axs
-
-
-@mpl.rc_context(plot_params)
-def draw_dec_graph(graph, label_edges=False, node_labels=None, title=""):
-    """Draw a stabilizer or matching graph with a color legend.
-
-    This requires that the graph is implemented with the NetworkX backend.
-
-    Args:
-        graph (NxStabilizerGraph or NxMatchingGraph): the graph to draw.
-        label_edges (bool, optional): if `True`, label the edges
-            of the graph with their weight. Defaults to False.
-        node_labels (dict of node to label, optional): if provided, the nodes
-            will be identified with the given labels. Else, there will be no
-            label for the nodes.
-        title (string, optional): add the given title to the plot.
-    """
-    if not isinstance(graph.graph, nx.Graph):
-        raise ValueError("The graph must be implemented with the networkx backend.")
-
-    # Remove 'low' and 'high' nodes, which are not important for visualization.
-    if graph.__class__.__name__ == "NxStabilizerGraph":
-        graph.graph.remove_nodes_from({"low", "high"})
-
-    graph = graph.graph
-    layout = nx.circular_layout(graph)
-
-    fig, ax = plt.subplots()
-    if title != "":
-        ax.set_title(title)
-
-    # Color edges based on weight, and draw a colobar.
-    # divider = make_axes_locatable(ax)
-    ax.axis("off")
-    cmap, norm = draw_curved_edges(graph, layout, ax)
-    nx.draw_networkx_nodes(graph, pos=layout, node_color="#202020", ax=ax)
-
-    # Draw node labels
-    if node_labels is not None:
-        node_labels = {node: label for node, label in node_labels.items() if node in graph}
-        nx.draw_networkx_labels(
-            graph, pos=layout, labels=node_labels, font_color="white", font_weight=100, ax=ax
-        )
-
-    if label_edges:
-        weight_dict = {edge: "{:.2f}".format(graph.edges[edge]["weight"]) for edge in graph.edges}
-        nx.draw_networkx_edge_labels(
-            graph,
-            layout,
-            edge_labels=weight_dict,
-            font_size=plot_params.get("font.size", 7) * 0.75,
-            clip_on=False,
-            alpha=0.7,
-            verticalalignment="center_baseline",
-            bbox={"alpha": 0},
-        )
-
-    cax, kw = mpl.colorbar.make_axes(ax, location="right", fraction=0.15)
-    cbar = mpl.colorbar.ColorbarBase(cax, cmap=cmap, norm=norm, **kw)
-    cbar.ax.tick_params(labelsize=plot_params.get("axes.labelsize", 10), rotation=270)
-    cbar.set_label(
-        "weight", rotation=270, fontsize=plot_params.get("axes.labelsize", 10), labelpad=20
-    )
-
-    axs = [ax, cax]
-    return fig, axs
-
-
-def draw_curved_edges(graph, layout, ax, rad=0.5):
-    """Draw curved edges using matplotlib directly instead of networkx.
-
-    This requires that the graph is implemented with the NetworkX backend.
-
-    Args:
-        graph (NxGraph): The graph to draw.
-        layout (dict): A dictionary of positions keyed by node.
-        ax (matplotlib.pyplot.Axis): The axis on which arrows should be drawn.
-        rad (float, optional): Curvature of the arrows in radians.
-    """
-
-    edges = graph.edges
-    edge_weights = [edges[edge]["weight"] for edge in edges]
-
-    cmap = mpl.cm.get_cmap("Spectral")
-    norm = mpl.colors.Normalize(vmin=np.min(edge_weights), vmax=np.max(edge_weights))
-    for edge in graph.edges():
-        source, target = edge
-        arrowprops = dict(
-            arrowstyle="-",
-            color=cmap(norm(edges[edge]["weight"])),
-            connectionstyle=f"arc3,rad={rad}",
-            linestyle="-",
-            linewidth=plot_params.get("lines.linewidth", 1) / 2,
-            alpha=0.8,
-        )
-        ax.annotate("", xy=layout[source], xytext=layout[target], arrowprops=arrowprops)
-    return cmap, norm
-
-
-@mpl.rc_context(plot_params)
-def syndrome_plot(code, ec, index_dict=None, drawing_opts=None):
-    """Draw the syndrome plot for a code.
-
-    A comprehensive graphing tool for drawing the error syndrome of code.
-    Labelling options are specified with the help of
-    drawing_opts, and can include:
-
-                'show_nodes' -> the underlying graph displayed
-                'label_nodes' -> node labels, as per draw_EGraph
-                'label_stabilizers' -> indices of the stabilizers
-                'label_boundary'-> indices of the boundary points
-                'legend' -> legends for the nodes and stabilizers
-
-    Stabilizers are shown as transparent voxels, green for even parity and
-    red for odd. For now, stabilizers on periodic boundaries are not
-    drawn in a special way, stabilizers on dual boundaries are unshifted
-    from the primal stabilizer location, and incomplete stabilizers
-    are still represented as complete cubes.
-
-    Args:
-        code (SurfaceCode): the qubit QEC code
-        ec (string): the error complex ('primal' or 'dual')
-        index_dict (dict): the stabiizer-to-index mapping
-        drawing_opts (dict): a dictionary of drawing options, with
-            all possibilities described above.
-
-    Returns:
-        tuple: figure and axes
-    """
-
-    cubes = getattr(code, ec + "_stabilizers")
-    # Default drawing options.
-    draw_dict = {
-        "show_nodes": False,
-        "color_nodes": "state",
-        "color_edges": "k",
-        "label": None,
-        "legend": True,
-        "state_colors": {"p": None, "GKP": None},
-        "show_title": True,
-        "show_axes": True,
-        "label_stabilizers": True,
-        "label_boundary": False,
-    }
-    # Combine default dictionary with supplied dictionary, duplicates
-    # favor supplied dictionary.
-    if drawing_opts is None:
-        drawing_opts = {}
-    drawing_opts = {**draw_dict, **drawing_opts}
-
-    # Shape and font properties from the original graph.
-    shape = np.array(code.dims)
-    # If show_nodes is True, get the axes object and legend from
-    # draw_EGraph (this also plots the graph in the console).
-    if drawing_opts["show_nodes"]:
-        egraph_args = [
-            "color_nodes",
-            "color_edges",
-            "state_colors",
-            "label",
-            "legend",
-            "show_axes",
-        ]
-        egraph_opts = {k: drawing_opts[k] for k in egraph_args}
-        fig, ax = draw_EGraph(code.graph, **egraph_opts)
-        leg = ax.get_legend()
-    # If show_nodes is False, create a new figure with size
-    # determined by the dimensions of the lattice.
-    else:
-        fig = plt.figure()
-        ax = fig.gca(projection="3d")
-        plt.xticks(range(0, 2 * shape[0] - 1))
-        plt.yticks(range(0, 2 * shape[1] - 1))
-        ax.set_zticks(range(0, 2 * shape[2] - 1))
-        ax.set_xlabel("x", labelpad=20)
-        ax.set_ylabel("z", labelpad=20)
-        ax.set_zlabel("y", labelpad=20)
-        leg = None
-    # Illustrate stabilizers with voxels colored green for even
-    # parity and red for odd pariy.
-    positions, colors, sizes = [], [], []
-    for cube in cubes:
-
-        # Obtain smallest, largest, and middle coordinates for each
-        # cube.
-        xmin, xmax = np.array(cube.xlims())
-        ymin, ymax = np.array(cube.ylims())
-        zmin, zmax = np.array(cube.zlims())
-        xmid, ymid, zmid = np.array(cube.midpoint())
-        # Fill in the color arrays depending on parity.
-        if cube.parity:
-            color = "#FF000015"
-        else:
-            color = "#00FF0015"
-
-        # gap defines the distance between adjacent cubes
-        gap = 0.15
-        min_arr = np.array([xmin, ymin, zmin])
-        max_arr = np.array([xmax, ymax, zmax])
-        positions.append(min_arr + gap)
-        sizes.append(np.abs(max_arr - min_arr) - 2 * gap)
-        colors.append(color)
-
-        if drawing_opts["label_stabilizers"] and index_dict:
-
-            if cube in index_dict:
-                ax.text(xmid, ymid, zmid, index_dict[cube])
-
-    # draw cubes
-    pc = _plot_cubes_at(positions, colors=colors, sizes=sizes)
-    ax.add_collection3d(pc)
-
-    # setting plot limits to give some room to the boxes
-    ymin = 0 if ec == "primal" else -2
-    ax.set_xlim(0, 2 * shape[0])
-    ax.set_ylim(ymin, 2 * shape[1])
-    ax.set_zlim(0, 2 * shape[2])
-
-    if drawing_opts["label_boundary"] and index_dict:
-        bound_points = getattr(code, ec + "_bound_points")
-        for point in bound_points:
-            ax.scatter(*point, s=5, c="k")
-            ax.text(*point, index_dict[point])
-
-    # Define a legend for red/green cubes.
-    legend_elements = [
-        Patch(facecolor="#00FF0050", label="even parity"),
-        Patch(facecolor="#FF000050", label="odd parity"),
-    ]
-    if drawing_opts["legend"]:
-        ax.legend(handles=legend_elements, loc="upper left")
-    # Since draw_EGraph legend has been overwritten, re-add
-    # it to the plot.
-    if leg:
-        ax.add_artist(leg)
-    if drawing_opts["show_title"]:
-        ax.set_title(ec.capitalize() + " syndrome")
-
-    return fig, ax
-
-
-def _plot_cubes_at(positions, sizes=None, colors=None, **kwargs):
-    """Plot cubes with their origin located at ``positions``.
-
-    Note cubes are located by displacing them from the origin. In that sense,
-    the location is defined by the corner matching the origin of the coordinate
-    system before displacement.
-
-    Args:
-        positions (Iterable): An interable of dimension ``(N,3)`` containing the
-            position of the corner of the cube.
-        sizes (Iterable): An interable of dimension ``(N,3)`` containing the size of
-            the cube in the coordinate directions.
-        colors (Iterable): An iterable of size ``N`` containing the colors of the cube.
-            This can be any of the option allowed by matplolib.
-
-    Keyword arguments:
-        **kwargs: all other parameters are forwarded to
-            ```Poly3DColletion``
-            <https://matplotlib.org/stable/api/_as_gen/mpl_toolkits.mplot3d.art3d.Poly3DCollection.html>`_.
-
-    Returs:
-        Poly3DCollection: A collection of 3D polygons defining the cubes.
-    """
-
-    g = [_cuboid_data(p, size=s) for p, s in zip(positions, sizes)]
-    return Poly3DCollection(np.concatenate(g), facecolors=np.repeat(colors, 6, axis=0), **kwargs)
-
-
-def _cuboid_data(origin, size=(1, 1, 1)):
-    """Return an array with the corners of a cube of size 1."""
-
-    X = np.array(
-        [
-            [[0, 1, 0], [0, 0, 0], [1, 0, 0], [1, 1, 0]],
-            [[0, 0, 0], [0, 0, 1], [1, 0, 1], [1, 0, 0]],
-            [[1, 0, 1], [1, 0, 0], [1, 1, 0], [1, 1, 1]],
-            [[0, 0, 1], [0, 0, 0], [0, 1, 0], [0, 1, 1]],
-            [[0, 1, 0], [0, 1, 1], [1, 1, 1], [1, 1, 0]],
-            [[0, 1, 1], [0, 0, 1], [1, 0, 1], [1, 1, 1]],
-        ]
-    ).astype(float)
-    # scale the sides of the cube
-    for i in range(3):
-        X[:, :, i] *= size[i]
-    # displace the cube origin
-    X += np.array(origin)
-
-    return X
-
-
-@mpl.rc_context(plot_params)
-def draw_recovery(ax, **kwargs):
-    """Plot the recovery."""
-    if kwargs.get("show_title"):
-        ax.set_title("Syndrome and recovery")
-    recovery_set = kwargs.get("recovery_set")
-    if recovery_set:
-        for point in recovery_set:
-            ax.plot(*point, "o", c="k", markersize=6)
-    matching = kwargs.get("matching")
-    G_match = kwargs.get("matching_graph")
-    if matching:
-        virtual_points = G_match.virtual_points
-        for pair in matching:
-            if pair not in it.product(virtual_points, virtual_points):
-                xlist, ylist, zlist = [], [], []
-                path = G_match.edge_path(pair)
-                for node in path:
-                    if isinstance(node, Stabilizer):
-                        x, y, z = node.midpoint()
-                    else:
-                        x, y, z = node
-                        plt.plot(x, y, z, marker="2", markersize=15, c="k")
-                    xlist += [x]
-                    ylist += [y]
-                    zlist += [z]
-                ax.plot(
-                    xlist,
-                    ylist,
-                    zlist,
-                    "o-",
-                    c=np.random.rand(3),
-                    linewidth=plot_params.get("lines.linewidth", None) * 0.9,
-                )
-    return ax
-
-
-def draw_decoding(code, ec, dec_objects=None, drawing_opts=None):
-    """Draw the stabilizer and matching graphs, and the plot the syndrome."""
-    if drawing_opts is None:
-        drawing_opts = {}
-
-    G_stabilizer = getattr(code, ec + "_stab_graph")
-    G_match = dec_objects.get("matching_graph")
-    # An integer label for each node in the stabilizer and matching
-    # graphs. This is useful to identify the nodes in the plots.
-    if drawing_opts.get("label_stabilizers") or drawing_opts.get("label_boundary"):
-        # Node labels for the stabilizer graph (avoid "low" / "high" nodes)
-        node_labels = {node: index for index, node in enumerate(list(G_stabilizer.nodes())[2:])}
-        # Update node labels to work with the matching graph---needs to be done
-        # because virtual boundary nodes are of the form ((x, y, z), i).
-        if G_match:
-            for virtual_node in set(G_match.graph.nodes()) - set(G_stabilizer.nodes()):
-                index = node_labels[virtual_node[0]]
-                node_labels[virtual_node] = index
-    else:
-        node_labels = None
-    label_edges = bool(drawing_opts.get("label_edges"))
-    show_title = bool(drawing_opts.get("show_title"))
-    # title = drawing_opts.get_title()
-    code.draw_stabilizer_graph(
-        ec,
-        title=ec.capitalize() + " stabilizer graph" if show_title else "",
-        label_edges=label_edges,
-        node_labels=node_labels,
-    )
-    if G_match:
-        if len(G_match.graph):
-            G_match.draw(
-                title=ec.capitalize() + " matching graph" if show_title else "",
-                label_edges=label_edges,
-                node_labels=node_labels,
-            )
-        else:
-            print("\nMatching graph empty!\n")
-
-    _, ax = syndrome_plot(code, ec, drawing_opts=drawing_opts, index_dict=node_labels)
-    if drawing_opts.get("show_recovery"):
-        draw_recovery(ax, show_title=drawing_opts.get("show_title"), **dec_objects)
->>>>>>> 5c9301b6
+# Copyright 2022 Xanadu Quantum Technologies Inc.
+
+# Licensed under the Apache License, Version 2.0 (the "License");
+# you may not use this file except in compliance with the License.
+# You may obtain a copy of the License at
+
+#     http://www.apache.org/licenses/LICENSE-2.0
+
+# Unless required by applicable law or agreed to in writing, software
+# distributed under the License is distributed on an "AS IS" BASIS,
+# WITHOUT WARRANTIES OR CONDITIONS OF ANY KIND, either express or implied.
+# See the License for the specific language governing permissions and
+# limitations under the License.
+"""Helper functions to draw various graphs and generate plots using Matplotlib.
+
+Plots are configured via the `plot_params` dictionary. These parameters
+are associated with Matplolib's rc settings and are modified within the
+plotting functions using the `rc_context` context manager. This approach
+avoids having to modify the global Matplotlib `rc_params`.
+
+To modify the plot parameters use, for example,
+
+  .. code::
+    from flamingpy.utils.viz import plot_params as fp_plot_params
+    fp_plot_params["font.size"] = 20
+"""
+
+# pylint: disable=too-many-statements,too-many-locals
+
+import itertools as it
+
+import numpy as np
+import networkx as nx
+import matplotlib as mpl
+from matplotlib.patches import Patch
+import matplotlib.pyplot as plt
+import matplotlib.lines as mlines
+from mpl_toolkits.mplot3d.art3d import Poly3DCollection
+
+from flamingpy.codes import Stabilizer
+from flamingpy.cv import gkp
+
+plot_params = {
+    "font.size": 10,
+    "font.family": "serif",
+    "axes.labelsize": 11,
+    "axes.titlesize": 13,
+    "xtick.labelsize": 10,
+    "ytick.labelsize": 10,
+    "legend.fontsize": 10,
+    "grid.color": "lightgray",
+    "lines.markersize": 5,
+    "lines.linewidth": 4,
+    "figure.figsize": (8, 6),
+}
+
+
+@mpl.rc_context(plot_params)
+def plot_integer_part(xs, ns, alpha, show=True):
+    """Plot the integer part of real numbers mod alpha."""
+    xmin, xmax = alpha * (xs[0] // alpha), alpha * (xs[-1] // alpha) + alpha
+    newxticks = np.linspace(xmin, xmax, int((xmax - xmin) // alpha) + 1)
+    newxlabels = [gkp.to_pi_string(tick) for tick in newxticks]
+    fig = plt.figure()
+    ax = plt.gca()
+    plt.plot(xs, ns, ".")
+    plt.title("Integer Part")
+    plt.xlabel("$x$")
+    plt.xticks(newxticks, newxlabels)
+    plt.ylabel(r"$\mathrm{int}(x)$")
+    if show:
+        plt.show()
+
+    return fig, ax
+
+
+@mpl.rc_context(plot_params)
+def plot_fractional_part(xs, fs, alpha, show=True):
+    """Plot the fractional part of real numbers mod alpha."""
+    plt.title("Fractional Part")
+    plt.plot(xs, fs, ".")
+    xmin, xmax = alpha * (xs[0] // alpha), alpha * (xs[-1] // alpha) + alpha
+    newxticks = np.linspace(xmin, xmax, int((xmax - xmin) // alpha) + 1)
+    newyticks = np.linspace(-alpha / 2, alpha / 2, num=7)
+    newxlabels = [gkp.to_pi_string(tick) for tick in newxticks]
+    newylabels = ["{:.3f}".format(tick) for tick in newyticks[1:-1]]
+    newylabels = [gkp.to_pi_string(-alpha / 2)] + newylabels + [gkp.to_pi_string(alpha / 2)]
+    plt.xticks(newxticks, newxlabels)
+    plt.xlabel("$x$")
+    plt.yticks(newyticks, newylabels)
+    plt.ylabel(r"$\mathrm{frac}(x)$")
+    if show:
+        plt.show()
+
+
+@mpl.rc_context(plot_params)
+def plot_GKP_bins(outcomes, bit_values, alpha, show=True):
+    """Plot binned real numbers mod alpha."""
+    xmin, xmax = alpha * (outcomes[0] // alpha), alpha * (outcomes[-1] // alpha) + alpha
+    newxticks = np.linspace(xmin, xmax, int((xmax - xmin) // alpha) + 1)
+    newxlabels = [gkp.to_pi_string(tick) for tick in newxticks]
+    fig = plt.figure()
+    ax = plt.gca()
+    plt.plot(outcomes, bit_values, ".")
+    plt.title("Binned values")
+    plt.xticks(newxticks, newxlabels)
+    plt.xlabel("Outcomes")
+    plt.yticks([0, 1], [0, 1])
+    plt.ylabel("Bit values")
+    if show:
+        plt.show()
+
+    return fig, ax
+
+
+@mpl.rc_context(plot_params)
+def plot_Z_err_cond(hom_val, error, alpha, use_hom_val, show=True):
+    """Plot conditional phase probabilities for GKP states."""
+    _, frac = gkp.GKP_binner(hom_val, return_fraction=True)
+    val = hom_val if use_hom_val else frac
+    xmin, xmax = alpha * (hom_val[0] // alpha), alpha * (hom_val[-1] // alpha) + alpha
+    print(xmin, xmax, min(val), max(val))
+    newxticks = np.linspace(xmin, xmax, int((xmax - xmin) // alpha) + 1)
+    newxlabels = [gkp.to_pi_string(tick) for tick in newxticks]
+    fig = plt.figure()
+    ax = plt.gca()
+    plt.plot(val, error, ".")
+    plt.xlabel("Homodyne value")
+    plt.ylabel("Error")
+    addendum = "Full homodyne value" if use_hom_val else "Central peak"
+    plt.title("Conditional phase probabilities: " + addendum)
+    plt.xticks(newxticks, newxlabels)
+    if show:
+        plt.show()
+
+    return fig, ax
+
+
+# pylint: disable=too-many-arguments
+@mpl.rc_context(plot_params)
+def draw_EGraph(
+    egraph,
+    color_nodes=False,
+    color_edges=False,
+    state_colors=None,
+    label=None,
+    title=False,
+    legend=False,
+    show_axes=True,
+):
+    """Draw the graph state represented by the EGraph.
+
+    Args:
+        color_nodes (bool or string or dict): Options are:
+
+            True: color the nodes based on the 'color' attribute
+                attached to the node. If unavailable, color nodes black.
+            'state': color nodes based on the 'state' attribute. Uses
+                the color wheel by default, but colors can also be
+                specified via a dictionary in the state_colors argument.
+            string: color all nodes with the color specified by the stirng
+            dict: color nodes based on the 'type' attribute of the node,
+                with the dictionary specifying the colours. For example,
+                if the type can be primal or dual, the dictionary should
+                be of the form:
+
+                    {"primal": primal_color, "dual": dual_color}.
+
+        color_edges (bool):
+
+            True: color the edges based on the 'color' attribute
+                attached to the node. If unavailable, color nodes grey.
+            string: color all edges with the color specified by the stirng
+            dict: color edges based on the 'weight' attribute of the node,
+                with the dictionary specifying the colours. For example,
+                if the weight can be +1 or -1, the dictionary should
+                be of the form:
+
+                    {-1: minus_color, +1: plus_color}.
+
+        label (NoneType or string): plot values next to each node
+            associated with the node attribute label. For example,
+            to plot bit values, set label to "bit_val". If set to 'index',
+            it will plot the integer indices of the nodes. If the attribute
+            for some or all of the nodes, a message will print indicating
+            for how many nodes the attribute has not been set.
+        title (bool): if True, display the title, depending on the label.
+            For default labels, the titles are converted from attribute
+            name to plane English and capitalized.
+        legend (bool): if True and label is set to 'state', display
+            the state color legend.
+        show_axes (bool): if False, turn off the axes.
+
+    Returns:
+        A Matplotib Axes object.
+    """
+    if state_colors is None:
+        state_colors = {}
+
+    dims = egraph.graph.get("dims")
+    xmax, ymax, zmax = dims
+
+    fig = plt.figure()
+    ax = fig.add_subplot(111, projection="3d")
+
+    if label:
+        title_dict = {
+            "p_phase": "Phase error probabilities",
+            "p_phase_cond": "Conditional phase error probabilities",
+            "hom_val_p": "p-homodyne outcomes",
+            "hom_val_q": "q-homodyne outcomes",
+            "bit_val": "Bit values",
+            "weight": "Weights",
+            "index": "Indices",
+        }
+        name = title_dict.get(label) if title_dict.get(label) else label
+        n_uncomputed = 0
+        if title:
+            ax.set_title(name)
+            ax.title.set_size(plot_params.get("axes.titlesize"))
+        if label == "index":
+            indices = egraph.index_generator()
+
+    if color_nodes == "state":
+        handles = []
+        color_cycle = plt.rcParams["axes.prop_cycle"].by_key()["color"]
+        i = 0
+        for state in state_colors.keys():
+            color = state_colors.get(state)
+            if not color:
+                color = color_cycle[i]
+            line = mlines.Line2D([], [], color=color, marker=".", label=state)
+            handles += [line]
+            state_colors[state] = color
+            i += 1
+
+    # Plotting points. y and z are swapped in the loops so that
+    # z goes into the page; however, the axes labels are correct.
+    for point in egraph.nodes:
+        x, z, y = point
+
+        # Color nodes based on color_nodes if string, or based on
+        # color attribute if True; black otherwise.
+        if color_nodes == "state":
+            color = state_colors.get(egraph.nodes[point].get("state"))
+        elif isinstance(color_nodes, dict):
+            color = color_nodes.get(egraph.nodes[point].get("type"))
+        elif isinstance(color_nodes, str):
+            color = color_nodes
+        else:
+            color = egraph.nodes[point].get("color") if color_nodes else "k"
+
+        ax.scatter(x, y, z, c=color)
+
+        if label:
+            value = egraph.nodes[point].get(label) if label != "index" else indices[point]
+            if value is not None:
+                # Raise negative sign above node.
+                sign = "^{-}" if value < 0 else " "
+                if not isinstance(value, int):
+                    value = r"${}{:.2g}$".format(sign, np.abs(value))
+                ax.text(
+                    x + 0.05,
+                    y,
+                    z,
+                    value,
+                    color="MediumBlue",
+                    # backgroundcolor="w",
+                    zorder=2,
+                )
+            else:
+                n_uncomputed += 1
+
+    if label and n_uncomputed > 0:
+        message = "{} at {} node(s) have not yet been computed."
+        print(message.format(name.lower(), n_uncomputed))
+
+    for edge in egraph.edges:
+
+        # Color edges based on color_edges if string, or based on
+        # color attribute if True; black otherwise.
+        if isinstance(color_edges, str):
+            color = color_edges
+        elif isinstance(color_edges, dict):
+            color = color_edges.get(egraph.edges[edge].get("weight"))
+        else:
+            color = egraph.edges[edge].get("color") if color_edges else "grey"
+
+        x1, z1, y1 = edge[0]
+        x2, z2, y2 = edge[1]
+        plt.plot([x1, x2], [y1, y2], [z1, z2], color=color, linewidth=0.5)
+
+    if color_nodes == "state" and legend:
+        ax.legend(handles=handles)
+
+    plt.xticks(range(0, 2 * xmax))
+    plt.yticks(range(0, 2 * zmax))
+    ax.set_zticks(range(0, 2 * ymax))
+    ax.set_xlabel("x", labelpad=15)
+    ax.set_ylabel("z", labelpad=15)
+    ax.set_zlabel("y", labelpad=15)
+    if not show_axes:
+        ax.axis("off")
+    plt.tight_layout(pad=5)
+    plt.draw()
+    return fig, ax
+
+
+@mpl.rc_context(plot_params)
+def plot_mat_heat_map(mat, show=True, title=None):
+    """Plot the heat map of a matrix."""
+    fig = plt.figure()
+    ax = plt.gca()
+    if not isinstance(mat, np.ndarray):
+        mat = mat.toarray()
+    plt.matshow(mat, 0)
+    if title:
+        plt.title(title)
+    cbar = plt.colorbar()
+    cbar.set_label(
+        "value", rotation=270, fontsize=plot_params.get("axes.labelsize", 10) * 1.2, labelpad=20
+    )
+    if show:
+        plt.show()
+
+    axs = [ax, cbar.ax]
+    return fig, axs
+
+
+@mpl.rc_context(plot_params)
+def draw_dec_graph(graph, label_edges=False, node_labels=None, title=""):
+    """Draw a stabilizer or matching graph with a color legend.
+
+    This requires that the graph is implemented with the NetworkX backend.
+
+    Args:
+        graph (NxStabilizerGraph or NxMatchingGraph): the graph to draw.
+        label_edges (bool, optional): if `True`, label the edges
+            of the graph with their weight. Defaults to False.
+        node_labels (dict of node to label, optional): if provided, the nodes
+            will be identified with the given labels. Else, there will be no
+            label for the nodes.
+        title (string, optional): add the given title to the plot.
+    """
+    if not isinstance(graph.graph, nx.Graph):
+        raise ValueError("The graph must be implemented with the networkx backend.")
+
+    # Remove 'low' and 'high' nodes, which are not important for visualization.
+    if graph.__class__.__name__ == "NxStabilizerGraph":
+        graph.graph.remove_nodes_from({"low", "high"})
+
+    graph = graph.graph
+    layout = nx.circular_layout(graph)
+
+    fig, ax = plt.subplots()
+    if title != "":
+        ax.set_title(title)
+
+    # Color edges based on weight, and draw a colobar.
+    # divider = make_axes_locatable(ax)
+    ax.axis("off")
+    cmap, norm = draw_curved_edges(graph, layout, ax)
+    nx.draw_networkx_nodes(graph, pos=layout, node_color="#202020", ax=ax)
+
+    # Draw node labels
+    if node_labels is not None:
+        node_labels = {node: label for node, label in node_labels.items() if node in graph}
+        nx.draw_networkx_labels(
+            graph, pos=layout, labels=node_labels, font_color="white", font_weight=100, ax=ax
+        )
+
+    if label_edges:
+        weight_dict = {edge: "{:.2f}".format(graph.edges[edge]["weight"]) for edge in graph.edges}
+        nx.draw_networkx_edge_labels(
+            graph,
+            layout,
+            edge_labels=weight_dict,
+            font_size=plot_params.get("font.size", 7) * 0.75,
+            clip_on=False,
+            alpha=0.7,
+            verticalalignment="center_baseline",
+            bbox={"alpha": 0},
+        )
+
+    cax, kw = mpl.colorbar.make_axes(ax, location="right", fraction=0.15)
+    cbar = mpl.colorbar.ColorbarBase(cax, cmap=cmap, norm=norm, **kw)
+    cbar.ax.tick_params(labelsize=plot_params.get("axes.labelsize", 10), rotation=270)
+    cbar.set_label(
+        "weight", rotation=270, fontsize=plot_params.get("axes.labelsize", 10), labelpad=20
+    )
+
+    axs = [ax, cax]
+    return fig, axs
+
+
+def draw_curved_edges(graph, layout, ax, rad=0.5):
+    """Draw curved edges using matplotlib directly instead of networkx.
+
+    This requires that the graph is implemented with the NetworkX backend.
+
+    Args:
+        graph (NxGraph): The graph to draw.
+        layout (dict): A dictionary of positions keyed by node.
+        ax (matplotlib.pyplot.Axis): The axis on which arrows should be drawn.
+        rad (float, optional): Curvature of the arrows in radians.
+    """
+
+    edges = graph.edges
+    edge_weights = [edges[edge]["weight"] for edge in edges]
+
+    cmap = mpl.cm.get_cmap("Spectral")
+    norm = mpl.colors.Normalize(vmin=np.min(edge_weights), vmax=np.max(edge_weights))
+    for edge in graph.edges():
+        source, target = edge
+        arrowprops = dict(
+            arrowstyle="-",
+            color=cmap(norm(edges[edge]["weight"])),
+            connectionstyle=f"arc3,rad={rad}",
+            linestyle="-",
+            linewidth=plot_params.get("lines.linewidth", 1) / 2,
+            alpha=0.8,
+        )
+        ax.annotate("", xy=layout[source], xytext=layout[target], arrowprops=arrowprops)
+    return cmap, norm
+
+
+@mpl.rc_context(plot_params)
+def syndrome_plot(code, ec, index_dict=None, drawing_opts=None):
+    """Draw the syndrome plot for a code.
+
+    A comprehensive graphing tool for drawing the error syndrome of code.
+    Labelling options are specified with the help of
+    drawing_opts, and can include:
+
+                'show_nodes' -> the underlying graph displayed
+                'label_nodes' -> node labels, as per draw_EGraph
+                'label_stabilizers' -> indices of the stabilizers
+                'label_boundary'-> indices of the boundary points
+                'legend' -> legends for the nodes and stabilizers
+
+    Stabilizers are shown as transparent voxels, green for even parity and
+    red for odd. For now, stabilizers on periodic boundaries are not
+    drawn in a special way, stabilizers on dual boundaries are unshifted
+    from the primal stabilizer location, and incomplete stabilizers
+    are still represented as complete cubes.
+
+    Args:
+        code (SurfaceCode): the qubit QEC code
+        ec (string): the error complex ('primal' or 'dual')
+        index_dict (dict): the stabiizer-to-index mapping
+        drawing_opts (dict): a dictionary of drawing options, with
+            all possibilities described above.
+
+    Returns:
+        tuple: figure and axes
+    """
+
+    cubes = getattr(code, ec + "_stabilizers")
+    # Default drawing options.
+    draw_dict = {
+        "show_nodes": False,
+        "color_nodes": "state",
+        "color_edges": "k",
+        "label": None,
+        "legend": True,
+        "state_colors": {"p": None, "GKP": None},
+        "show_title": True,
+        "show_axes": True,
+        "label_stabilizers": True,
+        "label_boundary": False,
+    }
+    # Combine default dictionary with supplied dictionary, duplicates
+    # favor supplied dictionary.
+    if drawing_opts is None:
+        drawing_opts = {}
+    drawing_opts = {**draw_dict, **drawing_opts}
+
+    # Shape and font properties from the original graph.
+    shape = np.array(code.dims)
+    # If show_nodes is True, get the axes object and legend from
+    # draw_EGraph (this also plots the graph in the console).
+    if drawing_opts["show_nodes"]:
+        egraph_args = [
+            "color_nodes",
+            "color_edges",
+            "state_colors",
+            "label",
+            "legend",
+            "show_axes",
+        ]
+        egraph_opts = {k: drawing_opts[k] for k in egraph_args}
+        fig, ax = draw_EGraph(code.graph, **egraph_opts)
+        leg = ax.get_legend()
+    # If show_nodes is False, create a new figure with size
+    # determined by the dimensions of the lattice.
+    else:
+        fig = plt.figure()
+        ax = fig.gca(projection="3d")
+        plt.xticks(range(0, 2 * shape[0] - 1))
+        plt.yticks(range(0, 2 * shape[1] - 1))
+        ax.set_zticks(range(0, 2 * shape[2] - 1))
+        ax.set_xlabel("x", labelpad=20)
+        ax.set_ylabel("z", labelpad=20)
+        ax.set_zlabel("y", labelpad=20)
+        leg = None
+    # Illustrate stabilizers with voxels colored green for even
+    # parity and red for odd pariy.
+    positions, colors, sizes = [], [], []
+    for cube in cubes:
+
+        # Obtain smallest, largest, and middle coordinates for each
+        # cube.
+        xmin, xmax = np.array(cube.xlims())
+        ymin, ymax = np.array(cube.ylims())
+        zmin, zmax = np.array(cube.zlims())
+        xmid, ymid, zmid = np.array(cube.midpoint())
+        # Fill in the color arrays depending on parity.
+        if cube.parity:
+            color = "#FF000015"
+        else:
+            color = "#00FF0015"
+
+        # gap defines the distance between adjacent cubes
+        gap = 0.15
+        min_arr = np.array([xmin, ymin, zmin])
+        max_arr = np.array([xmax, ymax, zmax])
+        positions.append(min_arr + gap)
+        sizes.append(np.abs(max_arr - min_arr) - 2 * gap)
+        colors.append(color)
+
+        if drawing_opts["label_stabilizers"] and index_dict:
+
+            if cube in index_dict:
+                ax.text(xmid, ymid, zmid, index_dict[cube])
+
+    # draw cubes
+    pc = _plot_cubes_at(positions, colors=colors, sizes=sizes)
+    ax.add_collection3d(pc)
+
+    # setting plot limits to give some room to the boxes
+    ymin = 0 if ec == "primal" else -2
+    ax.set_xlim(0, 2 * shape[0])
+    ax.set_ylim(ymin, 2 * shape[1])
+    ax.set_zlim(0, 2 * shape[2])
+
+    if drawing_opts["label_boundary"] and index_dict:
+        bound_points = getattr(code, ec + "_bound_points")
+        for point in bound_points:
+            ax.scatter(*point, s=5, c="k")
+            ax.text(*point, index_dict[point])
+
+    # Define a legend for red/green cubes.
+    legend_elements = [
+        Patch(facecolor="#00FF0050", label="even parity"),
+        Patch(facecolor="#FF000050", label="odd parity"),
+    ]
+    if drawing_opts["legend"]:
+        ax.legend(handles=legend_elements, loc="upper left")
+    # Since draw_EGraph legend has been overwritten, re-add
+    # it to the plot.
+    if leg:
+        ax.add_artist(leg)
+    if drawing_opts["show_title"]:
+        ax.set_title(ec.capitalize() + " syndrome")
+
+    return fig, ax
+
+
+def _plot_cubes_at(positions, sizes=None, colors=None, **kwargs):
+    """Plot cubes with their origin located at ``positions``.
+
+    Note cubes are located by displacing them from the origin. In that sense,
+    the location is defined by the corner matching the origin of the coordinate
+    system before displacement.
+
+    Args:
+        positions (Iterable): An interable of dimension ``(N,3)`` containing the
+            position of the corner of the cube.
+        sizes (Iterable): An interable of dimension ``(N,3)`` containing the size of
+            the cube in the coordinate directions.
+        colors (Iterable): An iterable of size ``N`` containing the colors of the cube.
+            This can be any of the option allowed by matplolib.
+
+    Keyword arguments:
+        **kwargs: all other parameters are forwarded to
+            ```Poly3DColletion``
+            <https://matplotlib.org/stable/api/_as_gen/mpl_toolkits.mplot3d.art3d.Poly3DCollection.html>`_.
+
+    Returs:
+        Poly3DCollection: A collection of 3D polygons defining the cubes.
+    """
+
+    g = [_cuboid_data(p, size=s) for p, s in zip(positions, sizes)]
+    return Poly3DCollection(np.concatenate(g), facecolors=np.repeat(colors, 6, axis=0), **kwargs)
+
+
+def _cuboid_data(origin, size=(1, 1, 1)):
+    """Return an array with the corners of a cube of size 1."""
+
+    X = np.array(
+        [
+            [[0, 1, 0], [0, 0, 0], [1, 0, 0], [1, 1, 0]],
+            [[0, 0, 0], [0, 0, 1], [1, 0, 1], [1, 0, 0]],
+            [[1, 0, 1], [1, 0, 0], [1, 1, 0], [1, 1, 1]],
+            [[0, 0, 1], [0, 0, 0], [0, 1, 0], [0, 1, 1]],
+            [[0, 1, 0], [0, 1, 1], [1, 1, 1], [1, 1, 0]],
+            [[0, 1, 1], [0, 0, 1], [1, 0, 1], [1, 1, 1]],
+        ]
+    ).astype(float)
+    # scale the sides of the cube
+    for i in range(3):
+        X[:, :, i] *= size[i]
+    # displace the cube origin
+    X += np.array(origin)
+
+    return X
+
+
+@mpl.rc_context(plot_params)
+def draw_recovery(ax, **kwargs):
+    """Plot the recovery."""
+    if kwargs.get("show_title"):
+        ax.set_title("Syndrome and recovery")
+    recovery_set = kwargs.get("recovery_set")
+    if recovery_set:
+        for point in recovery_set:
+            ax.plot(*point, "o", c="k", markersize=6)
+    matching = kwargs.get("matching")
+    G_match = kwargs.get("matching_graph")
+    if matching:
+        virtual_points = G_match.virtual_points
+        for pair in matching:
+            if pair not in it.product(virtual_points, virtual_points):
+                xlist, ylist, zlist = [], [], []
+                path = G_match.edge_path(pair)
+                for node in path:
+                    if isinstance(node, Stabilizer):
+                        x, y, z = node.midpoint()
+                    else:
+                        x, y, z = node
+                        plt.plot(x, y, z, marker="2", markersize=15, c="k")
+                    xlist += [x]
+                    ylist += [y]
+                    zlist += [z]
+                ax.plot(
+                    xlist,
+                    ylist,
+                    zlist,
+                    "o-",
+                    c=np.random.rand(3),
+                    linewidth=plot_params.get("lines.linewidth", None) * 0.9,
+                )
+    return ax
+
+
+def draw_decoding(code, ec, dec_objects=None, drawing_opts=None):
+    """Draw the stabilizer and matching graphs, and the plot the syndrome."""
+    if drawing_opts is None:
+        drawing_opts = {}
+
+    G_stabilizer = getattr(code, ec + "_stab_graph")
+    G_match = dec_objects.get("matching_graph")
+    # An integer label for each node in the stabilizer and matching
+    # graphs. This is useful to identify the nodes in the plots.
+    if drawing_opts.get("label_stabilizers") or drawing_opts.get("label_boundary"):
+        # Node labels for the stabilizer graph (avoid "low" / "high" nodes)
+        node_labels = {node: index for index, node in enumerate(list(G_stabilizer.nodes())[2:])}
+        # Update node labels to work with the matching graph---needs to be done
+        # because virtual boundary nodes are of the form ((x, y, z), i).
+        if G_match:
+            for virtual_node in set(G_match.graph.nodes()) - set(G_stabilizer.nodes()):
+                index = node_labels[virtual_node[0]]
+                node_labels[virtual_node] = index
+    else:
+        node_labels = None
+    label_edges = bool(drawing_opts.get("label_edges"))
+    show_title = bool(drawing_opts.get("show_title"))
+    # title = drawing_opts.get_title()
+    code.draw_stabilizer_graph(
+        ec,
+        title=ec.capitalize() + " stabilizer graph" if show_title else "",
+        label_edges=label_edges,
+        node_labels=node_labels,
+    )
+    if G_match:
+        if len(G_match.graph):
+            G_match.draw(
+                title=ec.capitalize() + " matching graph" if show_title else "",
+                label_edges=label_edges,
+                node_labels=node_labels,
+            )
+        else:
+            print("\nMatching graph empty!\n")
+
+    _, ax = syndrome_plot(code, ec, drawing_opts=drawing_opts, index_dict=node_labels)
+    if drawing_opts.get("show_recovery"):
+        draw_recovery(ax, show_title=drawing_opts.get("show_title"), **dec_objects)